--- conflicted
+++ resolved
@@ -71,14 +71,8 @@
    * Iterates through the file entries of this cache and for those that match the given predicate (aka have a matching
    * CacheTag) will have their buffers marked for (a later) proactive eviction.
    * @param predicate - matching the predicate indicates eligibility for proactive eviction
-<<<<<<< HEAD
-   * @return number of bytes marked in the buffers eligible for eviction
-   */
-  long markBuffersForProactiveEviction(Predicate<CacheTag> predicate);
-=======
    * @param isInstantDeallocation - whether to ask allocator to deallocate eligible buffers immediately after marking
    * @return number of bytes marked in the buffers eligible for eviction
    */
   long markBuffersForProactiveEviction(Predicate<CacheTag> predicate, boolean isInstantDeallocation);
->>>>>>> 5e96b14a
 }