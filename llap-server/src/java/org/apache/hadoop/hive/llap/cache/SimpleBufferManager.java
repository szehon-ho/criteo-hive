--- conflicted
+++ resolved
@@ -105,11 +105,7 @@
   }
 
   @Override
-<<<<<<< HEAD
-  public long markBuffersForProactiveEviction(Predicate<CacheTag> predicate) {
-=======
   public long markBuffersForProactiveEviction(Predicate<CacheTag> predicate, boolean isInstantDeallocation) {
->>>>>>> 5e96b14a
     throw new UnsupportedOperationException("Buffer manager doesn't have cache");
   }
 }