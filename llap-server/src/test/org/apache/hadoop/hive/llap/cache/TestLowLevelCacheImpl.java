/*
 * Licensed to the Apache Software Foundation (ASF) under one
 * or more contributor license agreements.  See the NOTICE file
 * distributed with this work for additional information
 * regarding copyright ownership.  The ASF licenses this file
 * to you under the Apache License, Version 2.0 (the
 * "License"); you may not use this file except in compliance
 * with the License.  You may obtain a copy of the License at
 *
 *     http://www.apache.org/licenses/LICENSE-2.0
 *
 * Unless required by applicable law or agreed to in writing, software
 * distributed under the License is distributed on an "AS IS" BASIS,
 * WITHOUT WARRANTIES OR CONDITIONS OF ANY KIND, either express or implied.
 * See the License for the specific language governing permissions and
 * limitations under the License.
 */
package org.apache.hadoop.hive.llap.cache;

import static org.apache.hadoop.hive.llap.cache.LlapCacheableBuffer.INVALIDATE_OK;
import static org.junit.Assert.assertEquals;
import static org.junit.Assert.assertFalse;
import static org.junit.Assert.assertNull;
import static org.junit.Assert.assertSame;
import static org.junit.Assert.assertTrue;

import java.util.Arrays;
import java.util.Random;
import java.util.concurrent.Callable;
import java.util.concurrent.CountDownLatch;
import java.util.concurrent.Executor;
import java.util.concurrent.Executors;
import java.util.concurrent.FutureTask;
import java.util.concurrent.atomic.AtomicInteger;
import java.util.function.Predicate;
import java.util.stream.IntStream;

import org.slf4j.Logger;
import org.slf4j.LoggerFactory;

import org.apache.hadoop.hive.common.io.CacheTag;
import org.apache.hadoop.hive.common.io.DiskRange;
import org.apache.hadoop.hive.common.io.DiskRangeList;
import org.apache.hadoop.hive.common.io.DataCache.DiskRangeListFactory;
import org.apache.hadoop.hive.common.io.DiskRangeList.CreateHelper;
import org.apache.hadoop.hive.common.io.encoded.MemoryBuffer;
import org.apache.hadoop.hive.llap.cache.LowLevelCache.Priority;
import org.apache.hadoop.hive.llap.metrics.LlapDaemonCacheMetrics;
import org.apache.hadoop.hive.ql.io.orc.encoded.CacheChunk;

import org.junit.Test;

public class TestLowLevelCacheImpl {
  private static final Logger LOG = LoggerFactory.getLogger(TestLowLevelCacheImpl.class);

  private static final DiskRangeListFactory testFactory = new DiskRangeListFactory() {
    public DiskRangeList createCacheChunk(MemoryBuffer buffer, long offset, long end) {
      return new CacheChunk(buffer, offset, end);
    }
  };

  private static class DummyAllocator implements EvictionAwareAllocator {
    @Override
    public void allocateMultiple(MemoryBuffer[] dest, int size) {
      for (int i = 0; i < dest.length; ++i) {
        LlapDataBuffer buf = new LlapDataBuffer();
        buf.initialize(null, -1, size);
        dest[i] = buf;
      }
    }

    @Override
    public void deallocate(MemoryBuffer buffer) {
      if (buffer instanceof LlapCacheableBuffer) {
        ((LlapCacheableBuffer)buffer).invalidate();
      }
    }

    @Override
    public void deallocateEvicted(MemoryBuffer buffer) {
    }

    @Override
    public void deallocateProactivelyEvicted(MemoryBuffer buffer) {
    }

    @Override
    public boolean isDirectAlloc() {
      return false;
    }

    @Override
    public int getMaxAllocation() {
      return 0;
    }

    @Override
    public MemoryBuffer createUnallocated() {
      return new LlapDataBuffer();
    }

    @Override
    public void allocateMultiple(MemoryBuffer[] dest, int size,
        BufferObjectFactory factory) throws AllocatorOutOfMemoryException {
      allocateMultiple(dest, size);
    }
  }

  private static class DummyCachePolicy implements LowLevelCachePolicy {
    public DummyCachePolicy() {
    }

    public void cache(LlapCacheableBuffer buffer, Priority pri) {
    }

    public void notifyLock(LlapCacheableBuffer buffer) {
    }

    public void notifyUnlock(LlapCacheableBuffer buffer) {
    }

    public long evictSomeBlocks(long memoryToReserve) {
      return memoryToReserve;
    }

    public void setEvictionListener(EvictionListener listener) {
    }

    public void setParentDebugDumper(LlapIoDebugDump dumper) {
    }

    @Override
    public long purge() {
      return 0;
    }

    @Override
    public void debugDumpShort(StringBuilder sb) {
    }
  }

/*
Example code to test specific scenarios:
    LowLevelCacheImpl cache = new LowLevelCacheImpl(
        LlapDaemonCacheMetrics.create("test", "1"), new DummyCachePolicy(),
        new DummyAllocator(), true, -1); // no cleanup thread
    final int FILE = 1;
    cache.putFileData(FILE, gaps(3756206, 4261729, 7294767, 7547564), fbs(3), 0, Priority.NORMAL, null, null);
    cache.putFileData(FILE, gaps(7790545, 11051556), fbs(1), 0, Priority.NORMAL, null, null);
    cache.putFileData(FILE, gaps(11864971, 11912961, 13350968, 13393630), fbs(3), 0, Priority.NORMAL, null, null);
    DiskRangeList dr = dr(3756206, 7313562);
    MutateHelper mh = new MutateHelper(dr);
    dr = dr.insertAfter(dr(7790545, 11051556));
    dr = dr.insertAfter(dr(11864971, 13393630));
    BooleanRef g = new BooleanRef();
    dr = cache.getFileData(FILE, mh.next, 0, testFactory, null, g);
*/

  @Test
  public void testGetPut() {
    LowLevelCacheImpl cache = new LowLevelCacheImpl(
        LlapDaemonCacheMetrics.create("test", "1"), new DummyCachePolicy(),
        new DummyAllocator(), true, -1); // no cleanup thread
    long fn1 = 1, fn2 = 2;
    MemoryBuffer[] fakes = new MemoryBuffer[] { fb(), fb(), fb(), fb(), fb(), fb() };
    verifyRefcount(fakes, 1, 1, 1, 1, 1, 1);
    assertNull(cache.putFileData(fn1, drs(1, 2), fbs(fakes, 0, 1), 0, Priority.NORMAL, null, null));
    assertNull(cache.putFileData(fn2, drs(1, 2), fbs(fakes, 2, 3), 0, Priority.NORMAL, null, null));
    verifyCacheGet(cache, fn1, 1, 3, fakes[0], fakes[1]);
    verifyCacheGet(cache, fn2, 1, 3, fakes[2], fakes[3]);
    verifyCacheGet(cache, fn1, 2, 4, fakes[1], dr(3, 4));
    verifyRefcount(fakes, 3, 4, 3, 3, 1, 1);
    MemoryBuffer[] bufsDiff = fbs(fakes, 4, 5);
    long[] mask = cache.putFileData(fn1, drs(3, 1), bufsDiff, 0, Priority.NORMAL, null, null);
    assertEquals(1, mask.length);
    assertEquals(2, mask[0]); // 2nd bit set - element 2 was already in cache.
    assertSame(fakes[0], bufsDiff[1]); // Should have been replaced
    verifyRefcount(fakes, 4, 4, 3, 3, 2, 1);
    verifyCacheGet(cache, fn1, 1, 4, fakes[0], fakes[1], fakes[4]);
    verifyRefcount(fakes, 5, 5, 3, 3, 3, 1);
  }

  private void verifyCacheGet(LowLevelCacheImpl cache, long fileId, Object... stuff) {
    CreateHelper list = new CreateHelper();
    DiskRangeList iter = null;
    int intCount = 0, lastInt = -1;
    int resultCount = stuff.length;
    for (Object obj : stuff) {
      if (obj instanceof Integer) {
        --resultCount;
        assertTrue(intCount >= 0);
        if (intCount == 0) {
          lastInt = (Integer)obj;
          intCount = 1;
        } else {
          list.addOrMerge(lastInt, (Integer)obj, true, true);
          intCount = 0;
        }
        continue;
      } else if (intCount >= 0) {
        assertTrue(intCount == 0);
        intCount = -1;
        iter = cache.getFileData(fileId, list.get(), 0, testFactory, null, null);
        assertEquals(resultCount, iter.listSize());
      }
      assertTrue(iter != null);
      if (obj instanceof MemoryBuffer) {
        assertTrue(iter instanceof CacheChunk);
        assertSame(obj, ((CacheChunk)iter).getBuffer());
      } else {
        assertTrue(iter.equals(obj));
      }
      iter = iter.next;
    }
  }

  @Test
  public void testBitmaskHandling() {
    LowLevelCacheImpl cache = new LowLevelCacheImpl(
            LlapDaemonCacheMetrics.create("test", "1"), new DummyCachePolicy(),
            new DummyAllocator(), true, -1); // no cleanup thread
    long fn1 = 1;

    LlapDataBuffer[] buffs1 = IntStream.range(0, 5).mapToObj(i -> fb()).toArray(LlapDataBuffer[]::new);
    DiskRange[] drs1 = drs(1, 2, 31, 32, 33);

    LlapDataBuffer[] buffs2 = IntStream.range(0, 41).mapToObj(i -> fb()).toArray(LlapDataBuffer[]::new);
    DiskRange[] drs2 = drs(IntStream.range(1, 42).toArray());


    assertNull(cache.putFileData(fn1, drs1, buffs1, 0, Priority.NORMAL, null, null));

    long[] mask = cache.putFileData(fn1, drs2, buffs2, 0, Priority.NORMAL, null, null);
    assertEquals(1, mask.length);
    long expected = Long.parseLong("111000000000000000000000000000011", 2);
    assertEquals(expected, mask[0]);
  }

  @Test
  public void testDeclaredLengthUnsetForCollidedBuffer() throws Exception {
    LowLevelCacheImpl cache = new LowLevelCacheImpl(
        LlapDaemonCacheMetrics.create("test", "1"), new DummyCachePolicy(),
        new DummyAllocator(), true, -1); // no cleanup thread

    long fileKey = 1;
    long[] putResult;

    // 5 buffers: 0,1 cached in the first go, 2,3,4 cached in the next one; buffers 1 and 4 cover overlapping ranges
    LlapDataBuffer[] buffers = IntStream.range(0, 5).mapToObj(i -> fb()).toArray(LlapDataBuffer[]::new);

    LlapDataBuffer[] oldBufs = new LlapDataBuffer[]{ buffers[0], buffers[1] };
    DiskRange[] oldRanges = drs(0, 15);

    LlapDataBuffer[] newBufs = new LlapDataBuffer[]{ buffers[2], buffers[3], buffers[4] };
    DiskRange[] newRanges = drs(5, 10, 15);

    putResult = cache.putFileData(fileKey, oldRanges, oldBufs, 0, Priority.NORMAL, null, null);
    assertNull(putResult);

    putResult = cache.putFileData(fileKey, newRanges, newBufs, 0, Priority.NORMAL, null, null);
    assertEquals(1, putResult.length);
    assertEquals(Long.parseLong("100", 2), putResult[0]);

    for (int i = 0; i < buffers.length; ++i) {
      // since buffer 4 collided with buffer 1 it should not have cached length set, as it will not even be seen by
      // cache policy before it gets quickly deallocated in processCollisions method
      if (i == buffers.length - 1) {
        assertEquals(LlapDataBuffer.UNKNOWN_CACHED_LENGTH, buffers[i].declaredCachedLength);
      } else {
        assertEquals(1, buffers[i].declaredCachedLength);
      }
    }


  }

  @Test
  public void testProactiveEvictionMark() {
<<<<<<< HEAD
=======
    _testProactiveEvictionMark(false);
  }

  @Test
  public void testProactiveEvictionMarkInstantDeallocation() {
    _testProactiveEvictionMark(true);
  }

  private void _testProactiveEvictionMark(boolean isInstantDeallocation) {
>>>>>>> 5e96b14a
    LowLevelCacheImpl cache = new LowLevelCacheImpl(
        LlapDaemonCacheMetrics.create("test", "1"), new DummyCachePolicy(),
        new DummyAllocator(), true, -1); // no cleanup thread
    long fn1 = 1;
    long fn2 = 2;

    LlapDataBuffer[] buffs1 = IntStream.range(0, 4).mapToObj(i -> fb()).toArray(LlapDataBuffer[]::new);
    DiskRange[] drs1 = drs(IntStream.range(1, 5).toArray());
    CacheTag tag1 = CacheTag.build("default.table1");

    LlapDataBuffer[] buffs2 = IntStream.range(0, 41).mapToObj(i -> fb()).toArray(LlapDataBuffer[]::new);
    DiskRange[] drs2 = drs(IntStream.range(1, 42).toArray());
    CacheTag tag2 = CacheTag.build("default.table2");

    Predicate<CacheTag> predicate = tag -> "default.table1".equals(tag.getTableName());

    cache.putFileData(fn1, drs1, buffs1, 0, Priority.NORMAL, null, tag1);
    cache.putFileData(fn2, drs2, buffs2, 0, Priority.NORMAL, null, tag2);
<<<<<<< HEAD

    // Simulating eviction on some buffers
    buffs1[2].decRef();
    buffs1[2].decRef();
    assertEquals(INVALIDATE_OK, buffs1[2].invalidate());

    //buffs1[0,1,3] should be marked, as 2 is already invalidated
    assertEquals(3, cache.markBuffersForProactiveEviction(predicate));
=======
    Arrays.stream(buffs1).forEach(b -> {b.decRef(); b.decRef();});

    // Simulating eviction on a buffer
    assertEquals(INVALIDATE_OK, buffs1[2].invalidate());

    //buffs1[0,1,3] should be marked, as 2 is already invalidated
    assertEquals(3, cache.markBuffersForProactiveEviction(predicate, isInstantDeallocation));
>>>>>>> 5e96b14a

    for (int i = 0; i < buffs1.length; ++i) {
      LlapDataBuffer buffer = buffs1[i];
      if (i == 2) {
        assertFalse(buffer.isMarkedForEviction());
      } else {
        assertTrue(buffer.isMarkedForEviction());
<<<<<<< HEAD
=======
        assertEquals(isInstantDeallocation, buffer.isInvalid());
>>>>>>> 5e96b14a
      }
    }

    // All buffers for file2 should not be marked as per predicate
    for (LlapDataBuffer buffer : buffs2) {
      assertFalse(buffer.isMarkedForEviction());
    }

  }

  @Test
  public void testMultiMatch() {
    LowLevelCacheImpl cache = new LowLevelCacheImpl(
        LlapDaemonCacheMetrics.create("test", "1"), new DummyCachePolicy(),
        new DummyAllocator(), true, -1); // no cleanup thread
    long fn = 1;
    MemoryBuffer[] fakes = new MemoryBuffer[] { fb(), fb() };
    assertNull(cache.putFileData(
        fn, new DiskRange[] { dr(2, 4), dr(6, 8) }, fakes, 0, Priority.NORMAL, null, null));
    verifyCacheGet(cache, fn, 1, 9, dr(1, 2), fakes[0], dr(4, 6), fakes[1], dr(8, 9));
    verifyCacheGet(cache, fn, 2, 8, fakes[0], dr(4, 6), fakes[1]);
    verifyCacheGet(cache, fn, 1, 5, dr(1, 2), fakes[0], dr(4, 5));
    verifyCacheGet(cache, fn, 1, 3, dr(1, 2), fakes[0]);
    verifyCacheGet(cache, fn, 3, 4, dr(3, 4)); // We don't expect cache requests from the middle.
    verifyCacheGet(cache, fn, 3, 7, dr(3, 6), fakes[1]);
    verifyCacheGet(cache, fn, 0, 2, 4, 6, dr(0, 2), dr(4, 6));
    verifyCacheGet(cache, fn, 2, 4, 6, 8, fakes[0], fakes[1]);
  }

  @Test
  public void testMultiMatchNonGranular() {
    LowLevelCacheImpl cache = new LowLevelCacheImpl(
        LlapDaemonCacheMetrics.create("test", "1"), new DummyCachePolicy(),
        new DummyAllocator(), false, -1); // no cleanup thread
    long fn = 1;
    MemoryBuffer[] fakes = new MemoryBuffer[] { fb(), fb() };
    assertNull(cache.putFileData(
        fn, new DiskRange[] { dr(2, 4), dr(6, 8) }, fakes, 0, Priority.NORMAL, null, null));
    // We expect cache requests from the middle here
    verifyCacheGet(cache, fn, 3, 4, fakes[0]);
    verifyCacheGet(cache, fn, 3, 7, fakes[0], dr(4, 6), fakes[1]);
  }

  @Test
  public void testStaleValueGet() {
    LowLevelCacheImpl cache = new LowLevelCacheImpl(
        LlapDaemonCacheMetrics.create("test", "1"), new DummyCachePolicy(),
        new DummyAllocator(), true, -1); // no cleanup thread
    long fn1 = 1, fn2 = 2;
    MemoryBuffer[] fakes = new MemoryBuffer[] { fb(), fb(), fb() };
    assertNull(cache.putFileData(fn1, drs(1, 2), fbs(fakes, 0, 1), 0, Priority.NORMAL, null, null));
    assertNull(cache.putFileData(fn2, drs(1), fbs(fakes, 2), 0, Priority.NORMAL, null, null));
    verifyCacheGet(cache, fn1, 1, 3, fakes[0], fakes[1]);
    verifyCacheGet(cache, fn2, 1, 2, fakes[2]);
    verifyRefcount(fakes, 3, 3, 3);
    evict(cache, fakes[0]);
    evict(cache, fakes[2]);
    verifyCacheGet(cache, fn1, 1, 3, dr(1, 2), fakes[1]);
    verifyCacheGet(cache, fn2, 1, 2, dr(1, 2));
    verifyRefcount(fakes, 0, 4, 0);
  }

  @Test
  public void testStaleValueReplace() {
    LowLevelCacheImpl cache = new LowLevelCacheImpl(
        LlapDaemonCacheMetrics.create("test", "1"), new DummyCachePolicy(),
        new DummyAllocator(), true, -1); // no cleanup thread
    long fn1 = 1, fn2 = 2;
    MemoryBuffer[] fakes = new MemoryBuffer[] {
        fb(), fb(), fb(), fb(), fb(), fb(), fb(), fb(), fb() };
    assertNull(cache.putFileData(fn1, drs(1, 2, 3), fbs(fakes, 0, 1, 2), 0, Priority.NORMAL, null, null));
    assertNull(cache.putFileData(fn2, drs(1), fbs(fakes, 3), 0, Priority.NORMAL, null, null));
    evict(cache, fakes[0]);
    evict(cache, fakes[3]);
    long[] mask = cache.putFileData(
        fn1, drs(1, 2, 3, 4), fbs(fakes, 4, 5, 6, 7), 0, Priority.NORMAL, null, null);
    assertEquals(1, mask.length);
    assertEquals(6, mask[0]); // Buffers at offset 2 & 3 exist; 1 exists and is stale; 4 doesn't
    assertNull(cache.putFileData(fn2, drs(1), fbs(fakes, 8), 0, Priority.NORMAL, null, null));
    verifyCacheGet(cache, fn1, 1, 5, fakes[4], fakes[1], fakes[2], fakes[7]);
  }

  @Test
  public void testCacheMetrics() {
    CreateHelper list = new CreateHelper();
    list.addOrMerge(0, 100, true, false);
    list.addOrMerge(100, 200, true, false);
    list.addOrMerge(200, 300, true, false);
    list.addOrMerge(300, 400, true, false);
    list.addOrMerge(400, 500, true, false);
    assertEquals(1, list.get().listSize());
    assertEquals(500, list.get().getTotalLength());
    list = new CreateHelper();
    list.addOrMerge(0, 100, false, false);
    list.addOrMerge(100, 200, false, false);
    list.addOrMerge(200, 300, false, false);
    list.addOrMerge(300, 400, false, false);
    list.addOrMerge(400, 500, false, false);
    assertEquals(5, list.get().listSize());
    assertEquals(500, list.get().getTotalLength());
    list = new CreateHelper();
    list.addOrMerge(0, 100, true, false);
    list.addOrMerge(100, 200, true, false);
    list.addOrMerge(200, 300, false, false);
    list.addOrMerge(300, 400, true, false);
    list.addOrMerge(400, 500, true, false);
    assertEquals(2, list.get().listSize());
    assertEquals(500, list.get().getTotalLength());

    LlapDaemonCacheMetrics metrics = LlapDaemonCacheMetrics.create("test", "1");
    LowLevelCacheImpl cache = new LowLevelCacheImpl(metrics,
        new DummyCachePolicy(), new DummyAllocator(), true, -1); // no cleanup thread
    long fn = 1;
    MemoryBuffer[] fakes = new MemoryBuffer[]{fb(), fb(), fb()};
    cache.putFileData(fn, new DiskRange[]{dr(0, 100), dr(300, 500), dr(800, 1000)},
        fakes, 0, Priority.NORMAL, null, null);
    assertEquals(0, metrics.getCacheRequestedBytes());
    assertEquals(0, metrics.getCacheHitBytes());
    list = new CreateHelper();
    list.addOrMerge(0, 1000, true, false);
    cache.getFileData(fn, list.get(), 0, testFactory, null, null);
    assertEquals(1000, metrics.getCacheRequestedBytes());
    assertEquals(500, metrics.getCacheHitBytes());

    list = new CreateHelper();
    list.addOrMerge(0, 100, true, false);
    cache.getFileData(fn, list.get(), 0, testFactory, null, null);
    assertEquals(1100, metrics.getCacheRequestedBytes());
    assertEquals(600, metrics.getCacheHitBytes());

    list = new CreateHelper();
    list.addOrMerge(0, 100, true, false);
    list.addOrMerge(300, 500, true, false);
    list.addOrMerge(800, 1000, true, false);
    cache.getFileData(fn, list.get(), 0, testFactory, null, null);
    assertEquals(1600, metrics.getCacheRequestedBytes());
    assertEquals(1100, metrics.getCacheHitBytes());

    list = new CreateHelper();
    list.addOrMerge(300, 500, true, false);
    list.addOrMerge(1000, 2000, true, false);
    cache.getFileData(fn, list.get(), 0, testFactory, null, null);
    assertEquals(2800, metrics.getCacheRequestedBytes());
    assertEquals(1300, metrics.getCacheHitBytes());
  }

  @Test
  public void testMTTWithCleanup() {
    final LowLevelCacheImpl cache = new LowLevelCacheImpl(LlapDaemonCacheMetrics.create(
        "test", "1"), new DummyCachePolicy(), new DummyAllocator(), true, 1);
    final long fn1 = 1, fn2 = 2;
    final int offsetsToUse = 8;
    final CountDownLatch cdlIn = new CountDownLatch(4), cdlOut = new CountDownLatch(1);
    final AtomicInteger rdmsDone = new AtomicInteger(0);
    Callable<Long> rdmCall = new Callable<Long>() {
      public Long call() {
        int gets = 0, puts = 0;
        try {
          Random rdm = new Random(1234 + Thread.currentThread().getId());
          syncThreadStart(cdlIn, cdlOut);
          for (int i = 0; i < 20000; ++i) {
            boolean isGet = rdm.nextBoolean(), isFn1 = rdm.nextBoolean();
            long fileName = isFn1 ? fn1 : fn2;
            int fileIndex = isFn1 ? 1 : 2;
            int count = rdm.nextInt(offsetsToUse);
            if (isGet) {
              int[] offsets = new int[count];
              count = generateOffsets(offsetsToUse, rdm, offsets);
              CreateHelper list = new CreateHelper();
              for (int j = 0; i < count; ++i) {
                list.addOrMerge(offsets[j], offsets[j] + 1, true, false);
              }

              DiskRangeList iter = cache.getFileData(fileName, list.get(), 0, testFactory, null, null);
              int j = -1;
              while (iter != null) {
                ++j;
                if (!(iter instanceof CacheChunk)) {
                  iter = iter.next;
                  continue;
                }
                ++gets;
                LlapAllocatorBuffer result = (LlapAllocatorBuffer)((CacheChunk)iter).getBuffer();
                assertEquals(makeFakeArenaIndex(fileIndex, offsets[j]), result.getArenaIndex());
                cache.decRefBuffer(result);
                iter = iter.next;
              }
            } else {
              DiskRange[] ranges = new DiskRange[count];
              int[] offsets = new int[count];
              for (int j = 0; j < count; ++j) {
                int next = rdm.nextInt(offsetsToUse);
                ranges[j] = dr(next, next + 1);
                offsets[j] = next;
              }
              MemoryBuffer[] buffers = new MemoryBuffer[count];
              for (int j = 0; j < offsets.length; ++j) {
                LlapDataBuffer buf = LowLevelCacheImpl.allocateFake();
                buf.setNewAllocLocation(makeFakeArenaIndex(fileIndex, offsets[j]), 0);
                buffers[j] = buf;
              }
              long[] mask = cache.putFileData(fileName, ranges, buffers, 0, Priority.NORMAL, null, null);
              puts += buffers.length;
              long maskVal = 0;
              if (mask != null) {
                assertEquals(1, mask.length);
                maskVal = mask[0];
              }
              for (int j = 0; j < offsets.length; ++j) {
                LlapDataBuffer buf = (LlapDataBuffer)(buffers[j]);
                if ((maskVal & 1) == 1) {
                  assertEquals(makeFakeArenaIndex(fileIndex, offsets[j]), buf.getArenaIndex());
                }
                maskVal >>= 1;
                cache.decRefBuffer(buf);
              }
            }
          }
        } finally {
          rdmsDone.incrementAndGet();
        }
        return  (((long)gets) << 32) | puts;
      }

      private int makeFakeArenaIndex(int fileIndex, long offset) {
        return (int)((fileIndex << 12) + offset);
      }
    };

    FutureTask<Integer> evictionTask = new FutureTask<Integer>(new Callable<Integer>() {
      public Integer call() {
        boolean isFirstFile = false;
        Random rdm = new Random(1234 + Thread.currentThread().getId());
        int evictions = 0;
        syncThreadStart(cdlIn, cdlOut);
        while (rdmsDone.get() < 3) {
          DiskRangeList head = new DiskRangeList(0, offsetsToUse + 1);
          isFirstFile = !isFirstFile;
          long fileId = isFirstFile ? fn1 : fn2;
          head = cache.getFileData(fileId, head, 0, testFactory, null, null);
          DiskRange[] results = head.listToArray();
          int startIndex = rdm.nextInt(results.length), index = startIndex;
          LlapDataBuffer victim = null;
          do {
            DiskRange r = results[index];
            if (r instanceof CacheChunk) {
              LlapDataBuffer result = (LlapDataBuffer)((CacheChunk)r).getBuffer();
              cache.decRefBuffer(result);
              if (victim == null && result.invalidate() == INVALIDATE_OK) {
                ++evictions;
                victim = result;
              }
            }
            ++index;
            if (index == results.length) index = 0;
          } while (index != startIndex);
          if (victim == null) continue;
          cache.notifyEvicted(victim);
        }
        return evictions;
      }
    });

    FutureTask<Long> rdmTask1 = new FutureTask<Long>(rdmCall),
        rdmTask2 = new FutureTask<Long>(rdmCall), rdmTask3 = new FutureTask<Long>(rdmCall);
    Executor threadPool = Executors.newFixedThreadPool(4);
    threadPool.execute(rdmTask1);
    threadPool.execute(rdmTask2);
    threadPool.execute(rdmTask3);
    threadPool.execute(evictionTask);
    try {
      cdlIn.await();
      cdlOut.countDown();
      long result1 = rdmTask1.get(), result2 = rdmTask2.get(), result3 = rdmTask3.get();
      int evictions = evictionTask.get();
      LOG.info("MTT test: task 1: " + descRdmTask(result1)  + ", task 2: " + descRdmTask(result2)
          + ", task 3: " + descRdmTask(result3) + "; " + evictions + " evictions");
    } catch (Throwable t) {
      throw new RuntimeException(t);
    }
  }

  private String descRdmTask(long result) {
    return (result >>> 32) + " successful gets, " + (result & ((1L << 32) - 1)) + " puts";
  }

  private void syncThreadStart(final CountDownLatch cdlIn, final CountDownLatch cdlOut) {
    cdlIn.countDown();
    try {
      cdlOut.await();
    } catch (InterruptedException e) {
      throw new RuntimeException(e);
    }
  }

  private void evict(LowLevelCacheImpl cache, MemoryBuffer fake) {
    LlapDataBuffer victimBuffer = (LlapDataBuffer)fake;
    int refCount = victimBuffer.getRefCount();
    for (int i = 0; i < refCount; ++i) {
      victimBuffer.decRef();
    }
    assertTrue(INVALIDATE_OK == victimBuffer.invalidate());
    cache.notifyEvicted(victimBuffer);
  }

  private void verifyRefcount(MemoryBuffer[] fakes, int... refCounts) {
    for (int i = 0; i < refCounts.length; ++i) {
      assertEquals("At " + i, refCounts[i], ((LlapDataBuffer)fakes[i]).getRefCount());
    }
  }

  private MemoryBuffer[] fbs(MemoryBuffer[] fakes, int... indexes) {
    MemoryBuffer[] rv = new MemoryBuffer[indexes.length];
    for (int i = 0; i < indexes.length; ++i) {
      rv[i] = (indexes[i] == -1) ? null : fakes[indexes[i]];
    }
    return rv;
  }

  private MemoryBuffer[] fbs(int count) {
    MemoryBuffer[] rv = new MemoryBuffer[count];
    for (int i = 0; i < count; ++i) {
      rv[i] = fb();
    }
    return rv;
  }


  private LlapDataBuffer fb() {
    LlapDataBuffer fake = LowLevelCacheImpl.allocateFake();
    fake.incRef();
    return fake;
  }

  private DiskRangeList dr(int from, int to) {
    return new DiskRangeList(from, to);
  }

  private DiskRange[] drs(int... offsets) {
    DiskRange[] result = new DiskRange[offsets.length];
    for (int i = 0; i < offsets.length; ++i) {
      result[i] = new DiskRange(offsets[i], offsets[i] + 1);
    }
    return result;
  }

  private DiskRange[] gaps(int... offsets) {
    DiskRange[] result = new DiskRange[offsets.length - 1];
    for (int i = 0; i < result .length; ++i) {
      result[i] = new DiskRange(offsets[i], offsets[i + 1]);
    }
    return result;
  }

  private int generateOffsets(int offsetsToUse, Random rdm, int[] offsets) {
    for (int j = 0; j < offsets.length; ++j) {
      offsets[j] = rdm.nextInt(offsetsToUse);
    }
    Arrays.sort(offsets);
    // Values should unique (given how we do the checking and "addOrMerge")
    int check = 0, insert = 0, count = offsets.length;
    while (check < (offsets.length - 1)) {
      if (offsets[check] == offsets[check + 1]) {
        --insert;
        --count;
      }
      offsets[++insert] = offsets[++check];
    }
    return count;
  }
}<|MERGE_RESOLUTION|>--- conflicted
+++ resolved
@@ -276,8 +276,6 @@
 
   @Test
   public void testProactiveEvictionMark() {
-<<<<<<< HEAD
-=======
     _testProactiveEvictionMark(false);
   }
 
@@ -287,7 +285,6 @@
   }
 
   private void _testProactiveEvictionMark(boolean isInstantDeallocation) {
->>>>>>> 5e96b14a
     LowLevelCacheImpl cache = new LowLevelCacheImpl(
         LlapDaemonCacheMetrics.create("test", "1"), new DummyCachePolicy(),
         new DummyAllocator(), true, -1); // no cleanup thread
@@ -306,16 +303,6 @@
 
     cache.putFileData(fn1, drs1, buffs1, 0, Priority.NORMAL, null, tag1);
     cache.putFileData(fn2, drs2, buffs2, 0, Priority.NORMAL, null, tag2);
-<<<<<<< HEAD
-
-    // Simulating eviction on some buffers
-    buffs1[2].decRef();
-    buffs1[2].decRef();
-    assertEquals(INVALIDATE_OK, buffs1[2].invalidate());
-
-    //buffs1[0,1,3] should be marked, as 2 is already invalidated
-    assertEquals(3, cache.markBuffersForProactiveEviction(predicate));
-=======
     Arrays.stream(buffs1).forEach(b -> {b.decRef(); b.decRef();});
 
     // Simulating eviction on a buffer
@@ -323,7 +310,6 @@
 
     //buffs1[0,1,3] should be marked, as 2 is already invalidated
     assertEquals(3, cache.markBuffersForProactiveEviction(predicate, isInstantDeallocation));
->>>>>>> 5e96b14a
 
     for (int i = 0; i < buffs1.length; ++i) {
       LlapDataBuffer buffer = buffs1[i];
@@ -331,10 +317,7 @@
         assertFalse(buffer.isMarkedForEviction());
       } else {
         assertTrue(buffer.isMarkedForEviction());
-<<<<<<< HEAD
-=======
         assertEquals(isInstantDeallocation, buffer.isInvalid());
->>>>>>> 5e96b14a
       }
     }
 
