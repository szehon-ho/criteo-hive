/*
 * Licensed to the Apache Software Foundation (ASF) under one
 * or more contributor license agreements.  See the NOTICE file
 * distributed with this work for additional information
 * regarding copyright ownership.  The ASF licenses this file
 * to you under the Apache License, Version 2.0 (the
 * "License"); you may not use this file except in compliance
 * with the License.  You may obtain a copy of the License at
 *
 *     http://www.apache.org/licenses/LICENSE-2.0
 *
 * Unless required by applicable law or agreed to in writing, software
 * distributed under the License is distributed on an "AS IS" BASIS,
 * WITHOUT WARRANTIES OR CONDITIONS OF ANY KIND, either express or implied.
 * See the License for the specific language governing permissions and
 * limitations under the License.
 */
package org.apache.hadoop.hive.llap.cache;

import static org.apache.hadoop.hive.llap.cache.LlapCacheableBuffer.INVALIDATE_OK;
import static org.junit.Assert.*;

import java.io.IOException;
import java.nio.ByteBuffer;
import java.util.Random;
import java.util.concurrent.atomic.AtomicBoolean;
import java.util.function.Predicate;

import org.apache.hadoop.conf.Configuration;
import org.apache.hadoop.fs.FileStatus;
import org.apache.hadoop.fs.FileSystem;
import org.apache.hadoop.fs.Path;
import org.apache.hadoop.hive.common.io.CacheTag;
import org.apache.hadoop.hive.common.io.DataCache;
import org.apache.hadoop.hive.common.io.DiskRange;
import org.apache.hadoop.hive.common.io.DiskRangeList;

import org.apache.hadoop.hive.conf.HiveConf;
import org.apache.hadoop.hive.llap.IllegalCacheConfigurationException;
import org.apache.hadoop.hive.llap.cache.LowLevelCache.Priority;
import org.apache.hadoop.hive.llap.io.encoded.OrcEncodedDataReader;
import org.apache.hadoop.hive.llap.io.metadata.MetadataCache;
import org.apache.hadoop.hive.llap.io.metadata.MetadataCache.LlapBufferOrBuffers;
import org.apache.hadoop.hive.llap.io.metadata.MetadataCache.LlapMetadataBuffer;
import org.apache.hadoop.hive.llap.metrics.LlapDaemonCacheMetrics;
import org.apache.hadoop.hive.ql.io.SyntheticFileId;
import org.apache.hadoop.hive.ql.io.orc.encoded.IncompleteCb;
import org.apache.orc.impl.OrcTail;

import org.junit.Assert;
import org.junit.Test;

public class TestOrcMetadataCache {
  private static class DummyCachePolicy implements LowLevelCachePolicy {
    int lockCount = 0, unlockCount = 0;

    public void cache(LlapCacheableBuffer buffer, Priority pri) {
      ++lockCount;
    }

    public void notifyLock(LlapCacheableBuffer buffer) {
      ++lockCount;
    }

    public void notifyUnlock(LlapCacheableBuffer buffer) {
      ++unlockCount;
    }

    public long evictSomeBlocks(long memoryToReserve) {
      return memoryToReserve;
    }

    public void setEvictionListener(EvictionListener listener) {
    }

    public void setParentDebugDumper(LlapIoDebugDump dumper) {
    }

    @Override
    public long purge() {
      return 0;
    }

    public void verifyEquals(int i) {
      assertEquals(i, lockCount);
      assertEquals(i, unlockCount);
    }

    @Override
    public void debugDumpShort(StringBuilder sb) {
    }
  }

  private static class DummyMemoryManager implements MemoryManager {
    private int allocs;

    @Override
    public void reserveMemory(long memoryToReserve, AtomicBoolean isStopped) {
      ++allocs;
    }

    @Override public long evictMemory(long memoryToEvict) {
      return 0;
    }

    @Override
    public void releaseMemory(long memUsage) {
    }

    @Override
    public void updateMaxSize(long maxSize) {
    }
  }

  @Test
  public void testCaseSomePartialBuffersAreEvicted() {
    final DummyMemoryManager mm = new DummyMemoryManager();
    final DummyCachePolicy cp = new DummyCachePolicy();
    final int MAX_ALLOC = 64;
    final LlapDaemonCacheMetrics metrics = LlapDaemonCacheMetrics.create("", "");
    final BuddyAllocator alloc = new BuddyAllocator(false, false, 8, MAX_ALLOC, 1, 4096, 0, null, mm, metrics, null, true);
    final MetadataCache cache = new MetadataCache(alloc, mm, cp, true, metrics);
    final Object fileKey1 = new Object();
    final Random rdm = new Random();
    final ByteBuffer smallBuffer = ByteBuffer.allocate(2 * MAX_ALLOC);
    rdm.nextBytes(smallBuffer.array());
    //put some metadata in the cache that needs multiple buffers (2 * MAX_ALLOC)
    final LlapBufferOrBuffers result = cache.putFileMetadata(fileKey1, smallBuffer, null, null);
    // assert that we have our 2 buffers
    Assert.assertEquals(2, result.getMultipleLlapBuffers().length);
    final LlapAllocatorBuffer[] buffers = result.getMultipleLlapBuffers();
    //test setup where one buffer is evicted and therefore can not be locked
    buffers[1].decRef();
    buffers[1].invalidateAndRelease();
    //Try to get the buffer should lead to cleaning the cache since some part was evicted.
    Assert.assertNull(cache.getFileMetadata(fileKey1));
  }

  @Test
  public void testBuffers() throws Exception {
    DummyMemoryManager mm = new DummyMemoryManager();
    DummyCachePolicy cp = new DummyCachePolicy();
    final int MAX_ALLOC = 64;
    LlapDaemonCacheMetrics metrics = LlapDaemonCacheMetrics.create("", "");
    BuddyAllocator alloc = new BuddyAllocator(
        false, false, 8, MAX_ALLOC, 1, 4096, 0, null, mm, metrics, null, true);
    MetadataCache cache = new MetadataCache(alloc, mm, cp, true, metrics);
    Object fileKey1 = new Object();
    Random rdm = new Random();

    ByteBuffer smallBuffer = ByteBuffer.allocate(MAX_ALLOC - 1);
    rdm.nextBytes(smallBuffer.array());
    LlapBufferOrBuffers result = cache.putFileMetadata(fileKey1, smallBuffer, null, null);
    cache.decRefBuffer(result);
    ByteBuffer cacheBuf = result.getSingleBuffer().getByteBufferDup();
    assertEquals(smallBuffer, cacheBuf);
    result = cache.putFileMetadata(fileKey1, smallBuffer, null, null);
    cache.decRefBuffer(result);
    cacheBuf = result.getSingleBuffer().getByteBufferDup();
    assertEquals(smallBuffer, cacheBuf);
    result = cache.getFileMetadata(fileKey1);
    cacheBuf = result.getSingleBuffer().getByteBufferDup();
    assertEquals(smallBuffer, cacheBuf);
    cache.decRefBuffer(result);
    cache.notifyEvicted((LlapMetadataBuffer<?>) result.getSingleBuffer());
    result = cache.getFileMetadata(fileKey1);
    assertNull(result);

    ByteBuffer largeBuffer = ByteBuffer.allocate((int)(MAX_ALLOC * 2.5));
    rdm.nextBytes(largeBuffer.array());
    result = cache.putFileMetadata(fileKey1, largeBuffer, null, null);
    cache.decRefBuffer(result);
    assertNull(result.getSingleBuffer());
    assertEquals(largeBuffer, extractResultBbs(result));
    result = cache.getFileMetadata(fileKey1);
    assertNull(result.getSingleBuffer());
    assertEquals(largeBuffer, extractResultBbs(result));
    LlapAllocatorBuffer b0 = result.getMultipleLlapBuffers()[0],
        b1 = result.getMultipleLlapBuffers()[1];
    cache.decRefBuffer(result);
    cache.notifyEvicted((LlapMetadataBuffer<?>) b1);
    result = cache.getFileMetadata(fileKey1);
    assertNull(result);
    assertFalse(b0.incRef() > 0); // Should have also been thrown out.
  }

  public ByteBuffer extractResultBbs(LlapBufferOrBuffers result) {
    int totalLen = 0;
    for (LlapAllocatorBuffer buf : result.getMultipleLlapBuffers()) {
      totalLen += buf.getByteBufferRaw().remaining();
    }
    ByteBuffer combinedBb = ByteBuffer.allocate(totalLen);
    for (LlapAllocatorBuffer buf : result.getMultipleLlapBuffers()) {
      combinedBb.put(buf.getByteBufferDup());
    }
    combinedBb.flip();
    return combinedBb;
  }

  @Test
  public void testIncompleteCbs() throws Exception {
    DummyMemoryManager mm = new DummyMemoryManager();
    DummyCachePolicy cp = new DummyCachePolicy();
    final int MAX_ALLOC = 64;
    LlapDaemonCacheMetrics metrics = LlapDaemonCacheMetrics.create("", "");
    BuddyAllocator alloc = new BuddyAllocator(
        false, false, 8, MAX_ALLOC, 1, 4096, 0, null, mm, metrics, null, true);
    MetadataCache cache = new MetadataCache(alloc, mm, cp, true, metrics);
    DataCache.BooleanRef gotAllData = new DataCache.BooleanRef();
    Object fileKey1 = new Object();

    // Note: incomplete CBs are always an exact match.
    cache.putIncompleteCbs(fileKey1, new DiskRange[] { new DiskRangeList(0, 3) }, 0, null);
    cp.verifyEquals(1);
    DiskRangeList result = cache.getIncompleteCbs(
        fileKey1, new DiskRangeList(0, 3), 0, gotAllData);
    assertTrue(gotAllData.value);
    verifyResult(result, INCOMPLETE, 0, 3);
    cache.putIncompleteCbs(fileKey1, new DiskRange[] { new DiskRangeList(5, 6) }, 0, null);
    cp.verifyEquals(3);
    DiskRangeList ranges = new DiskRangeList(0, 3);
    ranges.insertAfter(new DiskRangeList(4, 6));
    result = cache.getIncompleteCbs(fileKey1, ranges, 0, gotAllData);
    assertFalse(gotAllData.value);
    verifyResult(result, INCOMPLETE, 0, 3, DRL, 4, 6);
    ranges = new DiskRangeList(0, 3);
    ranges.insertAfter(new DiskRangeList(3, 5)).insertAfter(new DiskRangeList(5, 6));
    result = cache.getIncompleteCbs(fileKey1, ranges, 0, gotAllData);
    assertFalse(gotAllData.value);
    verifyResult(result, INCOMPLETE, 0, 3, DRL, 3, 5, INCOMPLETE, 5, 6);
    result = cache.getIncompleteCbs(fileKey1, new DiskRangeList(5, 6), 0, gotAllData);
    assertTrue(gotAllData.value);
    verifyResult(result, INCOMPLETE, 5, 6);
    result = cache.getIncompleteCbs(fileKey1, new DiskRangeList(4, 5), 0, gotAllData);
    assertFalse(gotAllData.value);
    verifyResult(result, DRL, 4, 5);
  }

  @Test
  public void testGetOrcTailForPath() throws Exception {
    DummyMemoryManager mm = new DummyMemoryManager();
    DummyCachePolicy cp = new DummyCachePolicy();
    final int MAX_ALLOC = 64;
    LlapDaemonCacheMetrics metrics = LlapDaemonCacheMetrics.create("", "");
    BuddyAllocator alloc = new BuddyAllocator(
        false, false, 8, MAX_ALLOC, 1, 4096, 0, null, mm, metrics, null, true);
    MetadataCache cache = new MetadataCache(alloc, mm, cp, true, metrics);

    Path path = new Path("../data/files/alltypesorc");
    Configuration jobConf = new Configuration();
    Configuration daemonConf = new Configuration();
    CacheTag tag = CacheTag.build("test-table");
    OrcTail uncached = OrcEncodedDataReader.getOrcTailForPath(path, jobConf, tag, daemonConf, cache, null);
    jobConf.set(HiveConf.ConfVars.LLAP_IO_CACHE_ONLY.varname, "true");
    OrcTail cached = OrcEncodedDataReader.getOrcTailForPath(path, jobConf, tag, daemonConf, cache, null);
    assertEquals(uncached.getSerializedTail(), cached.getSerializedTail());
    assertEquals(uncached.getFileTail(), cached.getFileTail());
  }

  @Test
  public void testGetOrcTailForPathWithFileId() throws Exception {
    DummyMemoryManager mm = new DummyMemoryManager();
    DummyCachePolicy cp = new DummyCachePolicy();
    final int MAX_ALLOC = 64;
    LlapDaemonCacheMetrics metrics = LlapDaemonCacheMetrics.create("", "");
    BuddyAllocator alloc = new BuddyAllocator(
        false, false, 8, MAX_ALLOC, 1, 4096, 0, null, mm, metrics, null, true);
    MetadataCache cache = new MetadataCache(alloc, mm, cp, true, metrics);

    Path path = new Path("../data/files/alltypesorc");
    Configuration jobConf = new Configuration();
    Configuration daemonConf = new Configuration();
    CacheTag tag = CacheTag.build("test-table");
    FileSystem fs = FileSystem.get(daemonConf);
    FileStatus fileStatus = fs.getFileStatus(path);
    OrcTail uncached = OrcEncodedDataReader.getOrcTailForPath(fileStatus.getPath(), jobConf, tag, daemonConf, cache, new SyntheticFileId(fileStatus));
    jobConf.set(HiveConf.ConfVars.LLAP_IO_CACHE_ONLY.varname, "true");
    // this should work from the cache, by recalculating the same fileId
    OrcTail cached = OrcEncodedDataReader.getOrcTailForPath(fileStatus.getPath(), jobConf, tag, daemonConf, cache, null);
    assertEquals(uncached.getSerializedTail(), cached.getSerializedTail());
    assertEquals(uncached.getFileTail(), cached.getFileTail());
  }

  @Test
  public void testGetOrcTailForPathWithFileIdChange() throws Exception {
    DummyMemoryManager mm = new DummyMemoryManager();
    DummyCachePolicy cp = new DummyCachePolicy();
    final int MAX_ALLOC = 64;
    LlapDaemonCacheMetrics metrics = LlapDaemonCacheMetrics.create("", "");
    BuddyAllocator alloc = new BuddyAllocator(
        false, false, 8, MAX_ALLOC, 1, 4096, 0, null, mm, metrics, null, true);
    MetadataCache cache = new MetadataCache(alloc, mm, cp, true, metrics);

    Path path = new Path("../data/files/alltypesorc");
    Configuration jobConf = new Configuration();
    Configuration daemonConf = new Configuration();
    CacheTag tag = CacheTag.build("test-table");
    OrcEncodedDataReader.getOrcTailForPath(path, jobConf, tag, daemonConf, cache, new SyntheticFileId(path, 100, 100));
    jobConf.set(HiveConf.ConfVars.LLAP_IO_CACHE_ONLY.varname, "true");
    Exception ex = null;
    try {
      // this should miss the cache, since the fileKey changed
      OrcEncodedDataReader.getOrcTailForPath(path, jobConf, tag, daemonConf, cache, new SyntheticFileId(path, 100, 101));
      fail();
    } catch (IOException e) {
      ex = e;
    }
    Assert.assertTrue(ex.getMessage().contains(HiveConf.ConfVars.LLAP_IO_CACHE_ONLY.varname));
  }

  @Test(expected = IllegalCacheConfigurationException.class)
  public void testGetOrcTailForPathCacheNotReady() throws Exception {
    Path path = new Path("../data/files/alltypesorc");
    Configuration conf = new Configuration();
    OrcEncodedDataReader.getOrcTailForPath(path, conf, null, conf, null, null);
  }

  @Test
  public void testProactiveEvictionMark() throws Exception {
    DummyMemoryManager mm = new DummyMemoryManager();
    DummyCachePolicy cp = new DummyCachePolicy();
    final int MAX_ALLOC = 64;
    LlapDaemonCacheMetrics metrics = LlapDaemonCacheMetrics.create("", "");
    BuddyAllocator alloc = new BuddyAllocator(
        false, false, 8, MAX_ALLOC, 1, 4096, 0, null, mm, metrics, null, true);
    MetadataCache cache = new MetadataCache(alloc, mm, cp, true, metrics);

    long fn1 = 1;
    long fn2 = 2;
    long fn3 = 3;

    AtomicBoolean isStopped = new AtomicBoolean(false);

    // Case for when metadata consists of just 1 buffer (most of the realworld cases)
    ByteBuffer bb = ByteBuffer.wrap("small-meta-data-content".getBytes());
    // Case for when metadata consists of multiple buffers (rare case), (max allocation is 64 hence the test data
    // below is of length 65
    ByteBuffer bb2 = ByteBuffer.wrap("-large-meta-data-content-large-meta-data-content-large-meta-data-".getBytes());

    LlapBufferOrBuffers table1Buffers1 = cache.putFileMetadata(fn1, bb, CacheTag.build("default.table1"), isStopped);
    assertNotNull(table1Buffers1.getSingleLlapBuffer());

    LlapBufferOrBuffers table1Buffers2 = cache.putFileMetadata(fn2, bb2, CacheTag.build("default.table1"), isStopped);
    assertNotNull(table1Buffers2.getMultipleLlapBuffers());
    assertEquals(2, table1Buffers2.getMultipleLlapBuffers().length);

    // Case for when metadata consists of just 1 buffer (most of the realworld cases)
    ByteBuffer bb3 = ByteBuffer.wrap("small-meta-data-content-for-otherFile".getBytes());
    LlapBufferOrBuffers table2Buffers1 = cache.putFileMetadata(fn3, bb3, CacheTag.build("default.table2"), isStopped);
    assertNotNull(table2Buffers1.getSingleLlapBuffer());

    Predicate<CacheTag> predicate = tag -> "default.table1".equals(tag.getTableName());

    // Simulating eviction on some buffers
    table1Buffers2.getMultipleLlapBuffers()[1].decRef();
    assertEquals(INVALIDATE_OK, table1Buffers2.getMultipleLlapBuffers()[1].invalidate());

    // table1Buffers1:27 (allocated as 32) + table1Buffers2[0]:64 (also allocated as 64)
<<<<<<< HEAD
    assertEquals(96, cache.markBuffersForProactiveEviction(predicate));
=======
    assertEquals(96, cache.markBuffersForProactiveEviction(predicate, false));
>>>>>>> 5e96b14a

    // Single buffer for file1 should be marked as per predicate
    assertTrue(table1Buffers1.getSingleLlapBuffer().isMarkedForEviction());

    // Multi buffer for file2 should be partially marked as per predicate and prior eviction
    assertTrue(table1Buffers2.getMultipleLlapBuffers()[0].isMarkedForEviction());
    assertFalse(table1Buffers2.getMultipleLlapBuffers()[1].isMarkedForEviction());

    // Single buffer for file3 should not be marked as per predicate
    assertFalse(table2Buffers1.getSingleLlapBuffer().isMarkedForEviction());

  }

  private static final int INCOMPLETE = 0, DRL = 1;
  public void verifyResult(DiskRangeList result, long... vals) {
    for (int i = 0; i < vals.length; i += 3) {
      switch ((int)vals[i]) {
      case INCOMPLETE: assertTrue(result instanceof IncompleteCb); break;
      case DRL: assertFalse(result instanceof IncompleteCb); break;
      default: fail();
      }
      assertEquals(vals[i + 1], result.getOffset());
      assertEquals(vals[i + 2], result.getEnd());
      result = result.next;
    }
    assertNull(result);
  }
}<|MERGE_RESOLUTION|>--- conflicted
+++ resolved
@@ -356,11 +356,7 @@
     assertEquals(INVALIDATE_OK, table1Buffers2.getMultipleLlapBuffers()[1].invalidate());
 
     // table1Buffers1:27 (allocated as 32) + table1Buffers2[0]:64 (also allocated as 64)
-<<<<<<< HEAD
-    assertEquals(96, cache.markBuffersForProactiveEviction(predicate));
-=======
     assertEquals(96, cache.markBuffersForProactiveEviction(predicate, false));
->>>>>>> 5e96b14a
 
     // Single buffer for file1 should be marked as per predicate
     assertTrue(table1Buffers1.getSingleLlapBuffer().isMarkedForEviction());
