/**
 * Licensed under the Apache License, Version 2.0 (the "License");
 * you may not use this file except in compliance with the License.
 * You may obtain a copy of the License at
 *
 * http://www.apache.org/licenses/LICENSE-2.0
 *
 * Unless required by applicable law or agreed to in writing, software
 * distributed under the License is distributed on an "AS IS" BASIS,
 * WITHOUT WARRANTIES OR CONDITIONS OF ANY KIND, either express or implied.
 * See the License for the specific language governing permissions and
 * limitations under the License.
 */
package org.apache.hadoop.hive.ql.io.parquet.read;

import java.util.ArrayList;
import java.util.HashMap;
import java.util.List;
import java.util.ListIterator;
import java.util.Map;

import org.apache.hadoop.conf.Configuration;
import org.apache.hadoop.hive.conf.HiveConf;
import org.apache.hadoop.hive.ql.io.IOConstants;
import org.apache.hadoop.hive.ql.io.parquet.convert.DataWritableRecordConverter;
import org.apache.hadoop.hive.ql.io.parquet.serde.ParquetHiveSerDe;
import org.apache.hadoop.hive.ql.metadata.VirtualColumn;
import org.apache.hadoop.hive.serde2.ColumnProjectionUtils;
import org.apache.hadoop.hive.serde2.objectinspector.ObjectInspector;
import org.apache.hadoop.hive.serde2.typeinfo.ListTypeInfo;
import org.apache.hadoop.hive.serde2.typeinfo.StructTypeInfo;
import org.apache.hadoop.hive.serde2.typeinfo.TypeInfo;
import org.apache.hadoop.hive.serde2.typeinfo.TypeInfoFactory;
import org.apache.hadoop.hive.serde2.typeinfo.TypeInfoUtils;
import org.apache.hadoop.io.ArrayWritable;
import org.apache.hadoop.io.Text;
import org.apache.hadoop.util.StringUtils;

import parquet.hadoop.api.ReadSupport;
import parquet.io.api.RecordMaterializer;
import parquet.schema.GroupType;
import parquet.schema.MessageType;
import parquet.schema.OriginalType;
import parquet.schema.Type;
import parquet.schema.Type.Repetition;
import parquet.schema.Types;
import parquet.schema.PrimitiveType.PrimitiveTypeName;

/**
 *
 * A MapWritableReadSupport
 *
 * Manages the translation between Hive and Parquet
 *
 */
public class DataWritableReadSupport extends ReadSupport<ArrayWritable> {

  public static final String HIVE_TABLE_AS_PARQUET_SCHEMA = "HIVE_TABLE_SCHEMA";
  public static final String PARQUET_COLUMN_INDEX_ACCESS = "parquet.column.index.access";
  public static final String PARQUET_COLUMN_USE_PARTITION = "parquet.column.use.partition";
  private TypeInfo hiveTypeInfo;
  /**
   * From a string which columns names (including hive column), return a list
   * of string columns
   *
   * @param columns comma separated list of columns
   * @return list with virtual columns removed
   */
  private static List<String> getColumnNames(final String columns) {
    return (List<String>) VirtualColumn.
        removeVirtualColumns(StringUtils.getStringCollection(columns));
  }

  /**
   * Returns a list of TypeInfo objects from a string which contains column
   * types strings.
   *
   * @param types Comma separated list of types
   * @return A list of TypeInfo objects.
   */
  private static List<TypeInfo> getColumnTypes(final String types) {
    return TypeInfoUtils.getTypeInfosFromTypeString(types);
  }

  /**
   * Searchs for a fieldName into a parquet GroupType by ignoring string case.
   * GroupType#getType(String fieldName) is case sensitive, so we use this method.
   *
   * @param groupType Group of field types where to search for fieldName
   * @param fieldName The field what we are searching
   * @return The Type object of the field found; null otherwise.
   */
  private static Type getFieldTypeIgnoreCase(GroupType groupType, String fieldName) {
    for (Type type : groupType.getFields()) {
      if (type.getName().equalsIgnoreCase(fieldName)) {
        return type;
      }
    }

    return null;
  }

  /**
   * Searchs column names by name on a given Parquet schema, and returns its corresponded
   * Parquet schema types.
   *
   * @param schema Group schema where to search for column names.
   * @param colNames List of column names.
   * @param colTypes List of column types.
   * @return List of GroupType objects of projected columns.
   */
  private static List<Type> getProjectedGroupFields(GroupType schema, List<String> colNames, List<TypeInfo> colTypes) {
    List<Type> schemaTypes = new ArrayList<Type>();

    ListIterator<String> columnIterator = colNames.listIterator();
    while (columnIterator.hasNext()) {
      TypeInfo colType = colTypes.get(columnIterator.nextIndex());
      String colName = columnIterator.next();

      Type fieldType = getFieldTypeIgnoreCase(schema, colName);
      if (fieldType == null) {
        schemaTypes.add(Types.optional(PrimitiveTypeName.BINARY).named(colName));
      } else {
        schemaTypes.add(getProjectedType(colType, fieldType));
      }
    }

    return schemaTypes;
  }

  private static Type getProjectedType(TypeInfo colType, Type fieldType) {
    switch (colType.getCategory()) {
      case STRUCT:
        List<Type> groupFields = getProjectedGroupFields(
          fieldType.asGroupType(),
          ((StructTypeInfo) colType).getAllStructFieldNames(),
          ((StructTypeInfo) colType).getAllStructFieldTypeInfos()
        );
<<<<<<< HEAD
=======

>>>>>>> ef26c7b1
        Type[] typesArray = groupFields.toArray(new Type[0]);
        return Types.buildGroup(fieldType.getRepetition())
          .addFields(typesArray)
          .named(fieldType.getName());
      case LIST:
        TypeInfo elemType = ((ListTypeInfo) colType).getListElementTypeInfo();
        if (elemType.getCategory() == ObjectInspector.Category.STRUCT) {
          Type subFieldType = fieldType.asGroupType().getType(0);
          if (!subFieldType.isPrimitive()) {
            String subFieldName = subFieldType.getName();
            Text name = new Text(subFieldName);
            if (name.equals(ParquetHiveSerDe.ARRAY) || name.equals(ParquetHiveSerDe.LIST)) {
              subFieldType = new GroupType(Repetition.REPEATED, subFieldName,
                getProjectedType(elemType, subFieldType.asGroupType().getType(0)));
            } else {
              subFieldType = getProjectedType(elemType, subFieldType);
            }
            return Types.buildGroup(Repetition.OPTIONAL).as(OriginalType.LIST).addFields(
              subFieldType).named(fieldType.getName());
          }
        }
        break;
      default:
    }
    return fieldType;
  }

  /**
   * Searchs column names by name on a given Parquet message schema, and returns its projected
   * Parquet schema types.
   *
   * @param schema Message type schema where to search for column names.
   * @param colNames List of column names.
   * @param colTypes List of column types.
   * @return A MessageType object of projected columns.
   */
  private static MessageType getSchemaByName(MessageType schema, List<String> colNames, List<TypeInfo> colTypes) {
    List<Type> projectedFields = getProjectedGroupFields(schema, colNames, colTypes);
    Type[] typesArray = projectedFields.toArray(new Type[0]);

    return Types.buildMessage()
        .addFields(typesArray)
        .named(schema.getName());
  }

  /**
   * Searchs column names by index on a given Parquet file schema, and returns its corresponded
   * Parquet schema types.
   *
   * @param schema Message schema where to search for column names.
   * @param colNames List of column names.
   * @param colIndexes List of column indexes.
   * @return A MessageType object of the column names found.
   */
  private static MessageType getSchemaByIndex(MessageType schema, List<String> colNames, List<Integer> colIndexes) {
    List<Type> schemaTypes = new ArrayList<Type>();

    for (Integer i : colIndexes) {
      if (i < colNames.size()) {
        if (i < schema.getFieldCount()) {
          schemaTypes.add(schema.getType(i));
        } else {
          //prefixing with '_mask_' to ensure no conflict with named
          //columns in the file schema
          schemaTypes.add(Types.optional(PrimitiveTypeName.BINARY).named("_mask_" + colNames.get(i)));
        }
      }
    }

    return new MessageType(schema.getName(), schemaTypes);
  }

  /**
   * It creates the readContext for Parquet side with the requested schema during the init phase.
   *
   * @param configuration    needed to get the wanted columns
   * @param keyValueMetaData // unused
   * @param fileSchema       parquet file schema
   * @return the parquet ReadContext
   */
  @Override
  public ReadContext init(final Configuration configuration, final Map<String, String> keyValueMetaData, final MessageType fileSchema) {
    boolean usePartitionColumns = configuration.getBoolean(PARQUET_COLUMN_USE_PARTITION, false);

    String tableColumnNames = configuration.get(IOConstants.COLUMNS);
    String partitionColumnNames = configuration.get(IOConstants.PARTITION_COLUMNS);
    String columnNames = usePartitionColumns ? partitionColumnNames : tableColumnNames;
    Map<String, String> contextMetadata = new HashMap<String, String>();
    boolean indexAccess = configuration.getBoolean(PARQUET_COLUMN_INDEX_ACCESS, false);

    if (columnNames != null) {
      List<String> columnNamesList = getColumnNames(columnNames);
      String columnTypes = usePartitionColumns ?
          configuration.get(IOConstants.PARTITION_COLUMNS_TYPES) :
          configuration.get(IOConstants.COLUMNS_TYPES);
      List<TypeInfo> columnTypesList = getColumnTypes(columnTypes);

      // The reference schema can be either that of the table or that of the partition
      MessageType refSchema;
      if (indexAccess) {
        List<Integer> indexSequence = new ArrayList<Integer>();

        // Generates a sequence list of indexes
        for(int i = 0; i < columnNamesList.size(); i++) {
          indexSequence.add(i);
        }

        refSchema = getSchemaByIndex(fileSchema, columnNamesList, indexSequence);
      } else {

        refSchema = getSchemaByName(fileSchema, columnNamesList, columnTypesList);
      }

      contextMetadata.put(HIVE_TABLE_AS_PARQUET_SCHEMA, refSchema.toString());
      contextMetadata.put(PARQUET_COLUMN_INDEX_ACCESS, String.valueOf(indexAccess));
      this.hiveTypeInfo = TypeInfoFactory.getStructTypeInfo(columnNamesList, columnTypesList);

      List<Integer> tableIndexColumnsWanted = ColumnProjectionUtils.getReadColumnIDs(configuration);
      List<Integer> indexColumnsWanted = usePartitionColumns ?
          toPartitionIndexColumns(tableIndexColumnsWanted, partitionColumnNames, tableColumnNames) :
          tableIndexColumnsWanted;

      if (!ColumnProjectionUtils.isReadAllColumns(configuration) && !indexColumnsWanted.isEmpty()) {
        MessageType requestedSchemaByUser =
            getSchemaByIndex(refSchema, columnNamesList, indexColumnsWanted);
        return new ReadContext(requestedSchemaByUser, contextMetadata);
      } else {
        return new ReadContext(refSchema, contextMetadata);
      }
    } else {
      contextMetadata.put(HIVE_TABLE_AS_PARQUET_SCHEMA, fileSchema.toString());
      return new ReadContext(fileSchema, contextMetadata);
    }
  }

  /**
   * Converts column indices referencing the table schema into the corresponding column indices referencing the
   * partition schema..
   *
   * @param tableIndexColumnsWanted The list of selected column indices from the table schema
   * @param partitionColumns The ordered list of columns in the partition schema
   * @param tableColumns The ordered list of columns in the table schema.
   * @return The new list of indices that reference the partition schema.
   */
  private List<Integer> toPartitionIndexColumns(List<Integer> tableIndexColumnsWanted, String partitionColumns, String tableColumns) {
    List<String> tableColumnsList = getColumnNames(tableColumns);
    List<String> partitionColumnsList = getColumnNames(partitionColumns);

    Map<String, Integer> partitionColumnIndexByName = new HashMap<>();
    for (int i = 0; i < partitionColumnsList.size(); i++) {
      partitionColumnIndexByName.put(partitionColumnsList.get(i), i);
    }

    List<Integer> partitionIndexColumnsWanted = new ArrayList<>();
    for (int tableIdx : tableIndexColumnsWanted) {
      Integer partitionIdx = partitionColumnIndexByName.get(tableColumnsList.get(tableIdx));
      if (partitionIdx != null) {
        partitionIndexColumnsWanted.add(partitionIdx);
      }
    }
    return partitionIndexColumnsWanted;
  }

  /**
   *
   * It creates the hive read support to interpret data from parquet to hive
   *
   * @param configuration // unused
   * @param keyValueMetaData
   * @param fileSchema // unused
   * @param readContext containing the requested schema and the schema of the hive table
   * @return Record Materialize for Hive
   */
  @Override
  public RecordMaterializer<ArrayWritable> prepareForRead(final Configuration configuration,
      final Map<String, String> keyValueMetaData, final MessageType fileSchema,
          final parquet.hadoop.api.ReadSupport.ReadContext readContext) {
    final Map<String, String> metadata = readContext.getReadSupportMetadata();
    if (metadata == null) {
      throw new IllegalStateException("ReadContext not initialized properly. " +
        "Don't know the Hive Schema.");
    }
    String key = HiveConf.ConfVars.HIVE_PARQUET_TIMESTAMP_SKIP_CONVERSION.varname;
    if (!metadata.containsKey(key)) {
      metadata.put(key, String.valueOf(HiveConf.getBoolVar(
        configuration, HiveConf.ConfVars.HIVE_PARQUET_TIMESTAMP_SKIP_CONVERSION)));
    }
    return new DataWritableRecordConverter(readContext.getRequestedSchema(), metadata, hiveTypeInfo);
  }
}<|MERGE_RESOLUTION|>--- conflicted
+++ resolved
@@ -136,10 +136,7 @@
           ((StructTypeInfo) colType).getAllStructFieldNames(),
           ((StructTypeInfo) colType).getAllStructFieldTypeInfos()
         );
-<<<<<<< HEAD
-=======
-
->>>>>>> ef26c7b1
+
         Type[] typesArray = groupFields.toArray(new Type[0]);
         return Types.buildGroup(fieldType.getRepetition())
           .addFields(typesArray)
