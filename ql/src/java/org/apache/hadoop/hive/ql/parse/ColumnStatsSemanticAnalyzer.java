--- conflicted
+++ resolved
@@ -346,51 +346,6 @@
     return rewrittenTree;
   }
 
-<<<<<<< HEAD
-  public ColumnStatsSemanticAnalyzer(HiveConf conf, ASTNode tree) throws SemanticException {
-    super(conf, false);
-    // check if it is no scan. grammar prevents coexit noscan/columns
-    super.processNoScanCommand(tree);
-    // check if it is partial scan. grammar prevents coexit partialscan/columns
-    super.processPartialScanCommand(tree);
-    /* Rewrite only analyze table <> column <> compute statistics; Don't rewrite analyze table
-     * command - table stats are collected by the table scan operator and is not rewritten to
-     * an aggregation.
-     */
-    if (shouldRewrite(tree)) {
-      tbl = getTable(tree);
-      colNames = getColumnName(tree);
-      // Save away the original AST
-      originalTree = tree;
-      boolean isPartitionStats = isPartitionLevelStats(tree);
-      Map<String,String> partSpec = null;
-      checkForPartitionColumns(colNames, Utilities.getColumnNamesFromFieldSchema(tbl.getPartitionKeys()));
-      validateSpecifiedColumnNames(colNames);
-      if (conf.getBoolVar(ConfVars.HIVE_STATS_COLLECT_PART_LEVEL_STATS) && tbl.isPartitioned()) {
-        isPartitionStats = true;
-      }
-
-      if (isPartitionStats) {
-        isTableLevel = false;
-        partSpec = getPartKeyValuePairsFromAST(tree);
-        handlePartialPartitionSpec(partSpec);
-      } else {
-        isTableLevel = true;
-      }
-      colType = getColumnTypes(colNames);
-      int numBitVectors = getNumBitVectorsForNDVEstimation(conf);
-      rewrittenQuery = genRewrittenQuery(colNames, numBitVectors, partSpec, isPartitionStats);
-      rewrittenTree = genRewrittenTree(rewrittenQuery);
-    } else {
-      // Not an analyze table column compute statistics statement - don't do any rewrites
-      originalTree = rewrittenTree = tree;
-      rewrittenQuery = null;
-      isRewritten = false;
-    }
-  }
-
-=======
->>>>>>> cc1316ec
   // fail early if the columns specified for column statistics are not valid
   private void validateSpecifiedColumnNames(List<String> specifiedCols)
       throws SemanticException {
