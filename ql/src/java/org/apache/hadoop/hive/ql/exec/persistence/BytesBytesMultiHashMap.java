/**
 * Licensed to the Apache Software Foundation (ASF) under one
 * or more contributor license agreements.  See the NOTICE file
 * distributed with this work for additional information
 * regarding copyright ownership.  The ASF licenses this file
 * to you under the Apache License, Version 2.0 (the
 * "License"); you may not use this file except in compliance
 * with the License.  You may obtain a copy of the License at
 *
 *     http://www.apache.org/licenses/LICENSE-2.0
 *
 * Unless required by applicable law or agreed to in writing, software
 * distributed under the License is distributed on an "AS IS" BASIS,
 * WITHOUT WARRANTIES OR CONDITIONS OF ANY KIND, either express or implied.
 * See the License for the specific language governing permissions and
 * limitations under the License.
 */

package org.apache.hadoop.hive.ql.exec.persistence;

import java.util.ArrayList;
import java.util.List;
import java.util.Map;
import java.util.TreeMap;

import org.apache.commons.lang.StringUtils;
import org.apache.commons.logging.Log;
import org.apache.commons.logging.LogFactory;
import org.apache.hadoop.hive.ql.debug.Utils;
import org.apache.hadoop.hive.serde2.ByteStream.RandomAccessOutput;
import org.apache.hadoop.hive.serde2.SerDeException;
import org.apache.hadoop.hive.serde2.WriteBuffers;

import com.google.common.annotations.VisibleForTesting;


/**
 * HashMap that maps byte arrays to byte arrays with limited functionality necessary for
 * MapJoin hash tables, with small memory overhead. Supports multiple values for single key.
 * Values can be added for key (but cannot be removed); values can be gotten for the key.
 * Some things (like entrySet) are easy to add; some e.g. deletion are pretty hard to do well.
 * Additionally, for each key it contains a magic "state byte" which is not part of the key and
 * can be updated on every put for that key. That is really silly, we use it to store aliasFilter.
 * Magic byte could be removed for generality.
 * Initially inspired by HPPC LongLongOpenHashMap; however, the code is almost completely reworked
 * and there's very little in common left save for quadratic probing (and that with some changes).
 */
public final class BytesBytesMultiHashMap {
  public static final Log LOG = LogFactory.getLog(BytesBytesMultiHashMap.class);

  /*
   * This hashtable stores "references" in an array of longs;  index in the array is hash of
   * the key; these references point into infinite byte buffer (see below). This buffer contains
   * records written one after another. There are several simple record formats.
   * - single record for the key
   *    [key bytes][value bytes][vlong value length][vlong key length][padding]
   *    We leave padding to ensure we have at least 5 bytes after key and value.
   * - first of multiple records for the key (updated from "single value for the key")
   *    [key bytes][value bytes][5-byte long offset to a list start record]
   *  - list start record
   *    [vlong value length][vlong key length][5-byte long offset to the 2nd list record]
   *    Lengths are preserved from the first record. Offset is discussed above.
   *  - subsequent values in the list
   *    [value bytes][value length][vlong relative offset to next record].
   *
   * In summary, because we have separate list record, we have very little list overhead for
   * the typical case of primary key join, where there's no list for any key; large lists also
   * don't have a lot of relative overhead (also see the todo below).
   *
   * So the record looks as follows for one value per key (hash is fixed, 4 bytes, and is
   * stored to expand w/o rehashing, and to more efficiently deal with collision
   *
   *             i = key hash
   *           ._______.
   * REFS: ... |offset | ....
   *           `--\----'
   *               `-------------.
   *                            \|/
   *          .______._____._____'__.__._.
   * WBS: ... | hash | key | val |vl|kl| | ....
   *          `------'-----'-----'--'--'-'
   *
   * After that refs don't change so they are not pictured.
   * When we add the 2nd value, we rewrite lengths with relative offset to the list start record.
   * That way, the first record points to the "list record".
   *                         ref .---------.
   *                         \|/ |        \|/
   *       .______._____._____'__|___.     '__.__.______.
   * WBS:  | hash | key | val |offset| ... |vl|kl|      |
   *       `------'-----'-----'------'     '--'--'------'
   * After that refs don't change so they are not pictured. List record points to the 2nd value.
   *                         ref .---------.        .---------------.
   *                         \|/ |        \|/       |              \|/
   *       .______._____._____'__|___.     '__.__.__|___.     ._____'__._.
   * WBS:  | hash | key | val |offset| ... |vl|kl|offset| ... | val |vl|0|
   *       `------'-----'-----'------'     '--'--'------'     '-----'--'-'
   * If we add another value, we overwrite the list record.
   * We don't need to overwrite any vlongs and suffer because of that.
   *                         ref .---------.         .-------------------------------.
   *                         \|/ |        \|/        |                              \|/
   *       .______._____._____'__|___.     '__.__.___|__.     ._____.__._.     ._____'__.______.
   * WBS:  | hash | key | val |offset| ... |vl|kl|offset| ... | val |vl|0| ... | val |vl|offset|
   *       `------'-----'-----'------'     '--'--'------'     '-----:--'-'     '-----'--'--|---'
   *                                                               /|\                     |
   *                                                                `----------------------'
   * And another value (for example)
   * ... ---.         .-----------------------------------------------------.
   *       \|/        |                                                    \|/
   *        '__.__.___|__.     ._____.__._.     ._____.__.______.     ._____'__.______.
   * ...    |vl|kl|offset| ... | val |vl|0| ... | val |vl|offset| ... | val |vl|offset|
   *        '--'--'------'     '-----:--'-'     '-----'--:--|---'     '-----'--'--|---'
   *                                /|\                 /|\ |                     |
   *                                 `-------------------+--'                     |
   *                                                     `------------------------'
   */

  /**
   * Write buffers for keys and values. For the description of the structure above, think
   * of this as one infinite byte buffer.
   */
  private WriteBuffers writeBuffers;

  private final float loadFactor;

  private int resizeThreshold;
  private int keysAssigned;
  private int numValues;

  /**
   * Largest number of probe steps ever taken to find location for a key. When getting, we can
   * conclude that they key is not in hashtable when we make this many steps and don't find it.
   */
  private int largestNumberOfSteps = 0;

  /**
   * References to keys of the hashtable. The index is hash of the key; collisions are
   * resolved using open addressing with quadratic probing. Reference format
   * [40: offset into writeBuffers][8: state byte][1: has list flag]
   * [15: part of hash used to optimize probing]
   * Offset is tail offset of the first record for the key (the one containing the key).
   * It is not necessary to store 15 bits in particular to optimize probing; in fact when
   * we always store the hash it is not necessary. But we have nothing else to do with them.
   * TODO: actually we could also use few bits to store largestNumberOfSteps for each,
   *      so we'd stop earlier on read collision. Need to profile on real queries.
   */
  private long[] refs;
  private int startingHashBitCount, hashBitCount;

  private int metricPutConflict = 0, metricGetConflict = 0, metricExpands = 0, metricExpandsMs = 0;

  /** We have 39 bits to store list pointer from the first record; this is size limit */
  final static long MAX_WB_SIZE = ((long)1) << 38;
  /** 8 Gb of refs is the max capacity if memory limit is not specified. If someone has 100s of
   * Gbs of memory (this might happen pretty soon) we'd need to string together arrays anyway. */
  private final static int DEFAULT_MAX_CAPACITY = 1024 * 1024 * 1024;

  public BytesBytesMultiHashMap(int initialCapacity,
      float loadFactor, int wbSize, long memUsage) {
    if (loadFactor < 0 || loadFactor > 1) {
      throw new AssertionError("Load factor must be between (0, 1].");
    }
    assert initialCapacity > 0;
    initialCapacity = (Long.bitCount(initialCapacity) == 1)
        ? initialCapacity : nextHighestPowerOfTwo(initialCapacity);
    // 8 bytes per long in the refs, assume data will be empty. This is just a sanity check.
    int maxCapacity =  (memUsage <= 0) ? DEFAULT_MAX_CAPACITY
        : (int)Math.min((long)DEFAULT_MAX_CAPACITY, memUsage / 8);
    if (maxCapacity < initialCapacity || initialCapacity <= 0) {
      // Either initialCapacity is too large, or nextHighestPowerOfTwo overflows
      initialCapacity = (Long.bitCount(maxCapacity) == 1)
          ? maxCapacity : nextLowestPowerOfTwo(maxCapacity);
    }

    validateCapacity(initialCapacity);
    startingHashBitCount = 63 - Long.numberOfLeadingZeros(initialCapacity);
    this.loadFactor = loadFactor;
    refs = new long[initialCapacity];
    writeBuffers = new WriteBuffers(wbSize, MAX_WB_SIZE);
    resizeThreshold = (int)(initialCapacity * this.loadFactor);
  }

  @VisibleForTesting
  BytesBytesMultiHashMap(int initialCapacity, float loadFactor, int wbSize) {
    this(initialCapacity, loadFactor, wbSize, -1);
  }

  public class ThreadSafeGetter {
    private WriteBuffers.Position position = new WriteBuffers.Position();
    public byte getValueResult(byte[] key, int offset, int length,
            BytesBytesMultiHashMap.Result hashMapResult) {
      return BytesBytesMultiHashMap.this.getValueResult(key, offset, length, hashMapResult, position);
    }

    public void populateValue(WriteBuffers.ByteSegmentRef valueRef) {
      // Convenience method, populateValue is thread-safe.
      BytesBytesMultiHashMap.this.populateValue(valueRef);
    }
  }

  /**
   * The result of looking up a key in the multi-hash map.
   *
   * This object can read through the 0, 1, or more values found for the key.
   */
  public static class Result {

    // Whether there are more than 0 rows.
    private boolean hasRows;

    // We need a pointer to the hash map since this class must be static to support having
    // multiple hash tables with Hybrid Grace partitioning.
    private BytesBytesMultiHashMap hashMap;

    // And, a mutable read position for thread safety when sharing a hash map.
    private WriteBuffers.Position readPos;

    // These values come from setValueResult when it finds a key.  These values allow this
    // class to read (and re-read) the values.
    private long firstOffset;
    private boolean hasList;
    private long offsetAfterListRecordKeyLen;

    // When we have multiple values, we save the next value record's offset here.
    private long nextTailOffset;

    // 0-based index of which row we are on.
    private long readIndex;

    // A reference to the current row.
    private WriteBuffers.ByteSegmentRef byteSegmentRef;

    public Result() {
      hasRows = false;
      byteSegmentRef = new WriteBuffers.ByteSegmentRef();
    }

    /**
     * @return Whether there are 1 or more values.
     */
    public boolean hasRows() {
      // NOTE: Originally we named this isEmpty, but that name conflicted with another interface.
      return hasRows;
    }

    /**
     * @return Whether there is just 1 value row.
     */
    public boolean isSingleRow() {
      return !hasList;
    }

    /**
     * Set internal values for reading the values after finding a key.
     *
     * @param hashMap
     *          The hash map we found the key in.
     * @param firstOffset
     *          The absolute offset of the first record in the write buffers.
     * @param hasList
     *          Whether there are multiple values (true) or just a single value (false).
     * @param offsetAfterListRecordKeyLen
     *          The offset of just after the key length in the list record.  Or, 0 when single row.
     * @param readPos
     *          Holds mutable read position for thread safety.
     */
    public void set(BytesBytesMultiHashMap hashMap, long firstOffset, boolean hasList,
        long offsetAfterListRecordKeyLen, WriteBuffers.Position readPos) {

      this.hashMap = hashMap;
      this.readPos = readPos;

      this.firstOffset = firstOffset;
      this.hasList = hasList;
      this.offsetAfterListRecordKeyLen = offsetAfterListRecordKeyLen;

      // Position at first row.
      readIndex = 0;
      nextTailOffset = -1;

      hasRows = true;
    }

    public WriteBuffers.ByteSegmentRef first() {
      if (!hasRows) {
        return null;
      }

      // Position at first row.
      readIndex = 0;
      nextTailOffset = -1;

      return internalRead();
    }

    public WriteBuffers.ByteSegmentRef next() {
      if (!hasRows) {
        return null;
      }

      return internalRead();
    }

    /**
     * Read the current value.  
     * 
     * @return
     *           The ByteSegmentRef to the current value read.
     */
    private WriteBuffers.ByteSegmentRef internalRead() {

      if (!hasList) {

        /*
         * Single value.
         */

        if (readIndex > 0) {
          return null;
        }

        // For a non-list (i.e. single value), the offset is for the variable length long (VLong)
        // holding the value length (followed by the key length).
        hashMap.writeBuffers.setReadPoint(firstOffset, readPos);
        int valueLength = (int) hashMap.writeBuffers.readVLong(readPos);

        // The value is before the offset.  Make byte segment reference absolute.
        byteSegmentRef.reset(firstOffset - valueLength, valueLength);
        hashMap.writeBuffers.populateValue(byteSegmentRef);

        readIndex++;
        return byteSegmentRef;
      }

      /*
       * Multiple values.
       */

      if (readIndex == 0) {
        // For a list, the value and key lengths of 1st record were overwritten with the
        // relative offset to a new list record.
        long relativeOffset = hashMap.writeBuffers.readNByteLong(firstOffset, 5, readPos);

        // At the beginning of the list record will be the value length.
        hashMap.writeBuffers.setReadPoint(firstOffset + relativeOffset, readPos);
        int valueLength = (int) hashMap.writeBuffers.readVLong(readPos);

        // The value is before the list record offset.  Make byte segment reference absolute.
        byteSegmentRef.reset(firstOffset - valueLength, valueLength);
        hashMap.writeBuffers.populateValue(byteSegmentRef);

        readIndex++;
        return byteSegmentRef;
      }

      if (readIndex == 1) {
        // We remembered the offset of just after the key length in the list record.
        // Read the absolute offset to the 2nd value.
        nextTailOffset = hashMap.writeBuffers.readNByteLong(offsetAfterListRecordKeyLen, 5, readPos);
        if (nextTailOffset <= 0) {
          throw new Error("Expecting a second value");
        }
      } else if (nextTailOffset <= 0) {
        return null;
      }

      hashMap.writeBuffers.setReadPoint(nextTailOffset, readPos);

      // Get the value length.
      int valueLength = (int) hashMap.writeBuffers.readVLong(readPos);

      // Now read the relative offset to next record. Next record is always before the
      // previous record in the write buffers (see writeBuffers javadoc).
      long delta = hashMap.writeBuffers.readVLong(readPos);
      long newTailOffset = delta == 0 ? 0 : (nextTailOffset - delta);

      // The value is before the value record offset.  Make byte segment reference absolute.
      byteSegmentRef.reset(nextTailOffset - valueLength, valueLength);
      hashMap.writeBuffers.populateValue(byteSegmentRef);

      nextTailOffset = newTailOffset;
      readIndex++;
      return byteSegmentRef;
    }

    /**
     * @return Whether we have read all the values or not.
     */
    public boolean isEof() {
      // LOG.info("BytesBytesMultiHashMap isEof hasRows " + hasRows + " hasList " + hasList + " readIndex " + readIndex + " nextTailOffset " + nextTailOffset);
      if (!hasRows) {
        return true;
      }

      if (!hasList) {
        return (readIndex > 0);
      } else {
        // Multiple values.
        if (readIndex <= 1) {
          // Careful: We have not read the list record and 2nd value yet, so nextTailOffset
          // is not valid yet.
          return false;
        } else {
          return (nextTailOffset <= 0);
        }
      }
    }

    /**
     * Lets go of any references to a hash map.
     */
    public void forget() {
      hashMap = null;
      readPos = null;
      byteSegmentRef.reset(0, 0);
      hasRows = false;
      readIndex = 0;
      nextTailOffset = -1;
    }
  }

  /** The source of keys and values to put into hashtable; avoids byte copying. */
  public static interface KvSource {
    /** Write key into output. */
    public void writeKey(RandomAccessOutput dest) throws SerDeException;

    /** Write value into output. */
    public void writeValue(RandomAccessOutput dest) throws SerDeException;

    /**
     * Provide updated value for state byte for a key.
     * @param previousValue Previous value; null if this is the first call per key.
     * @return The updated value.
     */
    public byte updateStateByte(Byte previousValue);
  }

  /**
   * Adds new value to new or existing key in hashmap. Not thread-safe.
   * @param kv Keyvalue writer. Each method will be called at most once.
   */
  private static final byte[] FOUR_ZEROES = new byte[] { 0, 0, 0, 0 };
  public void put(KvSource kv, int keyHashCode) throws SerDeException {
    if (resizeThreshold <= keysAssigned) {
      expandAndRehash();
    }

    // Reserve 4 bytes for the hash (don't just reserve, there may be junk there)
    writeBuffers.write(FOUR_ZEROES);

    // Write key to buffer to compute hashcode and compare; if it's a new key, it will
    // become part of the record; otherwise, we will just write over it later.
    long keyOffset = writeBuffers.getWritePoint();

    kv.writeKey(writeBuffers);
    int keyLength = (int)(writeBuffers.getWritePoint() - keyOffset);
    int hashCode = (keyHashCode == -1) ? writeBuffers.hashCode(keyOffset, keyLength) : keyHashCode;

    int slot = findKeySlotToWrite(keyOffset, keyLength, hashCode);
    // LOG.info("Write hash code is " + Integer.toBinaryString(hashCode) + " - " + slot);

    long ref = refs[slot];
    if (ref == 0) {
      // This is a new key, keep writing the first record.
      long tailOffset = writeFirstValueRecord(kv, keyOffset, keyLength, hashCode);
      byte stateByte = kv.updateStateByte(null);
      refs[slot] = Ref.makeFirstRef(tailOffset, stateByte, hashCode, startingHashBitCount);
      ++keysAssigned;
    } else {
      // This is not a new key; we'll overwrite the key and hash bytes - not needed anymore.
      writeBuffers.setWritePoint(keyOffset - 4);
      long lrPtrOffset = createOrGetListRecord(ref);
      long tailOffset = writeValueAndLength(kv);
      addRecordToList(lrPtrOffset, tailOffset);
      byte oldStateByte = Ref.getStateByte(ref);
      byte stateByte = kv.updateStateByte(oldStateByte);
      if (oldStateByte != stateByte) {
        ref = Ref.setStateByte(ref, stateByte);
      }
      refs[slot] = Ref.setListFlag(ref);
    }
    ++numValues;
  }

  public ThreadSafeGetter createGetterForThread() {
    return new ThreadSafeGetter();
  }

  /** Not thread-safe! Use createGetterForThread. */
  public byte getValueResult(byte[] key, int offset, int length, Result hashMapResult) {
    return getValueResult(key, offset, length, hashMapResult, writeBuffers.getReadPosition());
  }

  /**
   * Finds a key.  Values can be read with the supplied result object.
   *
   * @param key Key buffer.
   * @param offset the offset to the key in the buffer
   * @param hashMapResult The object to fill in that can read the values.
   * @param readPos Holds mutable read position for thread safety.
   * @return The state byte.
   */
  private byte getValueResult(byte[] key, int offset, int length, Result hashMapResult,
          WriteBuffers.Position readPos) {

    hashMapResult.forget();

    // First, find first record for the key.
    long ref = findKeyRefToRead(key, offset, length, readPos);
    if (ref == 0) {
      return 0;
    }

    boolean hasList = Ref.hasList(ref);

    // This relies on findKeyRefToRead doing key equality check and leaving read ptr where needed.
    long offsetAfterListRecordKeyLen = hasList ? writeBuffers.getReadPoint(readPos) : 0;

    hashMapResult.set(this, Ref.getOffset(ref), hasList, offsetAfterListRecordKeyLen,
            readPos);

    return Ref.getStateByte(ref);
  }

  /**
   * Take the segment reference from {@link #getValueRefs(byte[], int, List)}
   * result and makes it self-contained - adds byte array where the value is stored, and
   * updates the offset from "global" write buffers offset to offset within that array.
   */
  public void populateValue(WriteBuffers.ByteSegmentRef valueRef) {
    writeBuffers.populateValue(valueRef);
  }

  /**
   * Number of keys in the hashmap
   * @return number of keys
   */
  public int size() {
    return keysAssigned;
  }

  /**
   * Number of values in the hashmap
   * This is equal to or bigger than number of keys, since some values may share the same key
   * @return number of values
   */
  public int getNumValues() {
    return numValues;
  }

  /**
   * Number of bytes used by the hashmap
   * There are two main components that take most memory: writeBuffers and refs
   * Others include instance fields: 100
   * @return number of bytes
   */
  public long memorySize() {
    return writeBuffers.size() + refs.length * 8 + 100;
  }

  public void seal() {
    writeBuffers.seal();
  }

<<<<<<< HEAD
  public void discardData() {
    // This will make the object completely unusable. We could reset to default state instead...
    writeBuffers.clear();
    refs = new long[1];
    keysAssigned = numValues = 0;
=======
  public void clear() {
    // This will make the object completely unusable. Semantics of clear are not defined...
    this.writeBuffers.clear();
    this.refs = new long[1];
    this.keysAssigned = 0;
    this.numValues = 0;
>>>>>>> 632a3090
  }

  public void expandAndRehashToTarget(int estimateNewRowCount) {
    int oldRefsCount = refs.length;
    int newRefsCount = oldRefsCount + estimateNewRowCount;
    if (resizeThreshold <= newRefsCount) {
      newRefsCount =
          (Long.bitCount(newRefsCount) == 1) ? estimateNewRowCount : nextHighestPowerOfTwo(newRefsCount);
      expandAndRehashImpl(newRefsCount);
      LOG.info("Expand and rehash to " + newRefsCount + " from " + oldRefsCount);
    }
  }

  private static void validateCapacity(long capacity) {
    if (Long.bitCount(capacity) != 1) {
      throw new AssertionError("Capacity must be a power of two");
    }
    if (capacity <= 0) {
      throw new AssertionError("Invalid capacity " + capacity);
    }
  }

  /**
   * Finds the slot to use for writing, based on the key bytes already written to buffers.
   * @param keyOffset Offset to the key.
   * @param keyLength Length of the key.
   * @param hashCode Hash code of the key (passed in because java doesn't have ref/pointers).
   * @return The slot to use for writing; can be new, or matching existing key.
   */
  private int findKeySlotToWrite(long keyOffset, int keyLength, int hashCode) {
    final int bucketMask = (refs.length - 1);
    int slot = hashCode & bucketMask;
    long probeSlot = slot;
    int i = 0;
    while (true) {
      long ref = refs[slot];
      if (ref == 0 || isSameKey(keyOffset, keyLength, ref, hashCode)) {
        break;
      }
      ++metricPutConflict;
      // Some other key (collision) - keep probing.
      probeSlot += (++i);
      slot = (int)(probeSlot & bucketMask);
    }
    if (largestNumberOfSteps < i) {
      if (LOG.isDebugEnabled()) {
        LOG.debug("Probed " + i + " slots (the longest so far) to find space");
      }
      largestNumberOfSteps = i;
      // debugDumpKeyProbe(keyOffset, keyLength, hashCode, slot);
    }
    return slot;
  }

  /**
   * Finds the slot to use for reading.
   * @param key Read key array.
   * @param length Read key length.
   * @return The ref to use for reading.
   */
  private long findKeyRefToRead(byte[] key, int offset, int length,
          WriteBuffers.Position readPos) {
    final int bucketMask = (refs.length - 1);
    int hashCode = writeBuffers.hashCode(key, offset, length);
    int slot = hashCode & bucketMask;
    // LOG.info("Read hash code for " + Utils.toStringBinary(key, 0, length)
    //   + " is " + Integer.toBinaryString(hashCode) + " - " + slot);
    long probeSlot = slot;
    int i = 0;
    while (true) {
      long ref = refs[slot];
      // When we were inserting the key, we would have inserted here; so, there's no key.
      if (ref == 0) {
        return 0;
      }
      if (isSameKey(key, offset, length, ref, hashCode, readPos)) {
        return ref;
      }
      ++metricGetConflict;
      probeSlot += (++i);
      if (i > largestNumberOfSteps) {
        // We know we never went that far when we were inserting.
        return 0;
      }
      slot = (int)(probeSlot & bucketMask);
    }
  }

  /**
   * Puts ref into new refs array.
   * @param newRefs New refs array.
   * @param newRef New ref value.
   * @param hashCode Hash code to use.
   * @return The number of probe steps taken to find key position.
   */
  private int relocateKeyRef(long[] newRefs, long newRef, int hashCode) {
    final int bucketMask = newRefs.length - 1;
    int newSlot = hashCode & bucketMask;
    long probeSlot = newSlot;
    int i = 0;
    while (true) {
      long current = newRefs[newSlot];
      if (current == 0) {
        newRefs[newSlot] = newRef;
        break;
      }
      // New array cannot contain the records w/the same key, so just advance, don't check.
      probeSlot += (++i);
      newSlot = (int)(probeSlot & bucketMask);
    }
    return i;
  }

  /**
   * Verifies that the key matches a requisite key.
   * @param cmpOffset The offset to the key to compare with.
   * @param cmpLength The length of the key to compare with.
   * @param ref The ref that can be used to retrieve the candidate key.
   * @param hashCode
   * @return -1 if the key referenced by ref is different than the one referenced by cmp...
   *         0 if the keys match, and there's only one value for this key (no list).
   *         Offset if the keys match, and there are multiple values for this key (a list).
   */
  private boolean isSameKey(long cmpOffset, int cmpLength, long ref, int hashCode) {
    if (!compareHashBits(ref, hashCode)) {
      return false; // Hash bits in ref don't match.
    }
    writeBuffers.setReadPoint(getFirstRecordLengthsOffset(ref, null));
    int valueLength = (int)writeBuffers.readVLong(), keyLength = (int)writeBuffers.readVLong();
    if (keyLength != cmpLength) {
      return false;
    }
    long keyOffset = Ref.getOffset(ref) - (valueLength + keyLength);
    // There's full hash code stored in front of the key. We could check that first. If keyLength
    // is <= 4 it obviously doesn't make sense, less bytes to check in a key. Then, if there's a
    // match, we check it in vain. But what is the proportion of matches? For writes it could be 0
    // if all keys are unique, for reads we hope it's really high. Then if there's a mismatch what
    // probability is there that key mismatches in <4 bytes (so just checking the key is faster)?
    // We assume the latter is pretty high, so we don't check for now.
    return writeBuffers.isEqual(cmpOffset, cmpLength, keyOffset, keyLength);
  }

  /**
   * Same as {@link #isSameKey(long, int, long, int)} but for externally stored key.
   */
  private boolean isSameKey(byte[] key, int offset, int length, long ref, int hashCode,
      WriteBuffers.Position readPos) {
    if (!compareHashBits(ref, hashCode)) {
      return false;  // Hash bits don't match.
    }
    writeBuffers.setReadPoint(getFirstRecordLengthsOffset(ref, readPos), readPos);
    int valueLength = (int)writeBuffers.readVLong(readPos),
        keyLength = (int)writeBuffers.readVLong(readPos);
    long keyOffset = Ref.getOffset(ref) - (valueLength + keyLength);
    // See the comment in the other isSameKey
    if (offset == 0) {
      return writeBuffers.isEqual(key, length, keyOffset, keyLength);
    } else {
      return writeBuffers.isEqual(key, offset, length, keyOffset, keyLength);
    }
  }

  private boolean compareHashBits(long ref, int hashCode) {
    long fakeRef = Ref.makeFirstRef(0, (byte)0, hashCode, startingHashBitCount);
    return (Ref.getHashBits(fakeRef) == Ref.getHashBits(ref));
  }

  /**
   * @param ref Reference.
   * @return The offset to value and key length vlongs of the first record referenced by ref.
   */
  private long getFirstRecordLengthsOffset(long ref, WriteBuffers.Position readPos) {
    long tailOffset = Ref.getOffset(ref);
    if (Ref.hasList(ref)) {
      long relativeOffset = (readPos == null) ? writeBuffers.readNByteLong(tailOffset, 5)
          : writeBuffers.readNByteLong(tailOffset, 5, readPos);
      tailOffset += relativeOffset;
    }
    return tailOffset;
  }

  private void expandAndRehash() {
    long capacity = refs.length << 1;
    expandAndRehashImpl(capacity);
  }
  
  private void expandAndRehashImpl(long capacity) {
    long expandTime = System.currentTimeMillis();
    final long[] oldRefs = refs;
    validateCapacity(capacity);
    long[] newRefs = new long[(int)capacity];

    // We store some hash bits in ref; for every expansion, we need to add one bit to hash.
    // If we have enough bits, we'll do that; if we don't, we'll rehash.
    // LOG.info("Expanding the hashtable to " + capacity + " capacity");
    int newHashBitCount = hashBitCount + 1;

    // Relocate all assigned slots from the old hash table.
    int maxSteps = 0;
    for (int oldSlot = 0; oldSlot < oldRefs.length; ++oldSlot) {
      long oldRef = oldRefs[oldSlot];
      if (oldRef == 0) {
        continue;
      }
      // TODO: we could actually store a bit flag in ref indicating whether this is a hash
      //       match or a probe, and in the former case use hash bits (for a first few resizes).
      // int hashCodeOrPart = oldSlot | Ref.getNthHashBit(oldRef, startingHashBitCount, newHashBitCount);
      writeBuffers.setReadPoint(getFirstRecordLengthsOffset(oldRef, null));
      // Read the value and key length for the first record.
      int hashCode = (int)writeBuffers.readNByteLong(Ref.getOffset(oldRef)
          - writeBuffers.readVLong() - writeBuffers.readVLong() - 4, 4);
      int probeSteps = relocateKeyRef(newRefs, oldRef, hashCode);
      maxSteps = Math.max(probeSteps, maxSteps);
    }
    this.refs = newRefs;
    this.largestNumberOfSteps = maxSteps;
    this.hashBitCount = newHashBitCount;
    this.resizeThreshold = (int)(capacity * loadFactor);
    metricExpandsMs += (System.currentTimeMillis() - expandTime);
    ++metricExpands;
  }

  /**
   * @param ref The ref.
   * @return The offset to list record pointer; list record is created if it doesn't exist.
   */
  private long createOrGetListRecord(long ref) {
    if (Ref.hasList(ref)) {
      // LOG.info("Found list record at " + writeBuffers.getReadPoint());
      return writeBuffers.getReadPoint(); // Assumes we are here after key compare.
    }
    long firstTailOffset = Ref.getOffset(ref);
    // LOG.info("First tail offset to create list record is " + firstTailOffset);

    // Determine the length of storage for value and key lengths of the first record.
    writeBuffers.setReadPoint(firstTailOffset);
    writeBuffers.skipVLong();
    writeBuffers.skipVLong();
    int lengthsLength = (int)(writeBuffers.getReadPoint() - firstTailOffset);

    // Create the list record, copy first record value/key lengths there.
    writeBuffers.writeBytes(firstTailOffset, lengthsLength);
    long lrPtrOffset = writeBuffers.getWritePoint();
    // LOG.info("Creating list record: copying " + lengthsLength + ", lrPtrOffset " + lrPtrOffset);

    // Reserve 5 bytes for writeValueRecord to fill. There might be junk there so null them.
    writeBuffers.write(FIVE_ZEROES);
    // Link the list record to the first element.
    writeBuffers.writeFiveByteULong(firstTailOffset,
        lrPtrOffset - lengthsLength - firstTailOffset);
    return lrPtrOffset;
  }

  /**
   * Adds a newly-written record to existing list.
   * @param lrPtrOffset List record pointer offset.
   * @param tailOffset New record offset.
   */
  private void addRecordToList(long lrPtrOffset, long tailOffset) {
    // Now, insert this record into the list.
    long prevHeadOffset = writeBuffers.readNByteLong(lrPtrOffset, 5);
    // LOG.info("Reading offset " + prevHeadOffset + " at " + lrPtrOffset);
    assert prevHeadOffset < tailOffset; // We replace an earlier element, must have lower offset.
    writeBuffers.writeFiveByteULong(lrPtrOffset, tailOffset);
    // LOG.info("Writing offset " + tailOffset + " at " + lrPtrOffset);
    writeBuffers.writeVLong(prevHeadOffset == 0 ? 0 : (tailOffset - prevHeadOffset));
  }


  /**
   * Writes first value and lengths to finish the first record after the key has been written.
   * @param kv Key-value writer.
   * @param keyOffset
   * @param keyLength Key length (already written).
   * @param hashCode
   * @return The offset of the new record.
   */
  private long writeFirstValueRecord(
      KvSource kv, long keyOffset, int keyLength, int hashCode) throws SerDeException {
    long valueOffset = writeBuffers.getWritePoint();
    kv.writeValue(writeBuffers);
    long tailOffset = writeBuffers.getWritePoint();
    int valueLength = (int)(tailOffset - valueOffset);
    // LOG.info("Writing value at " + valueOffset + " length " + valueLength);
    // In an unlikely case of 0-length key and value for the very first entry, we want to tell
    // this apart from an empty value. We'll just advance one byte; this byte will be lost.
    if (tailOffset == 0) {
      writeBuffers.reserve(1);
      ++tailOffset;
    }
    // LOG.info("First tail offset " + writeBuffers.getWritePoint());
    writeBuffers.writeVLong(valueLength);
    writeBuffers.writeVLong(keyLength);
    long lengthsLength = writeBuffers.getWritePoint() - tailOffset;
    if (lengthsLength < 5) { // Reserve space for potential future list
      writeBuffers.reserve(5 - (int)lengthsLength);
    }
    // Finally write the hash code.
    writeBuffers.writeInt(keyOffset - 4, hashCode);
    return tailOffset;
  }

  /**
   * Writes the value and value length for non-first record.
   * @param kv Key-value writer.
   * @return The offset of the new record.
   */
  private long writeValueAndLength(KvSource kv) throws SerDeException {
    long valueOffset = writeBuffers.getWritePoint();
    kv.writeValue(writeBuffers);
    long tailOffset = writeBuffers.getWritePoint();
    writeBuffers.writeVLong(tailOffset - valueOffset);
    // LOG.info("Writing value at " + valueOffset + " length " + (tailOffset - valueOffset));
    return tailOffset;
  }

  /** Writes the debug dump of the table into logs. Not thread-safe. */
  public void debugDumpTable() {
    StringBuilder dump = new StringBuilder(keysAssigned + " keys\n");
    TreeMap<Long, Integer> byteIntervals = new TreeMap<Long, Integer>();
    int examined = 0;
    for (int slot = 0; slot < refs.length; ++slot) {
      long ref = refs[slot];
      if (ref == 0) {
        continue;
      }
      ++examined;
      long recOffset = getFirstRecordLengthsOffset(ref, null);
      long tailOffset = Ref.getOffset(ref);
      writeBuffers.setReadPoint(recOffset);
      int valueLength = (int)writeBuffers.readVLong(),
          keyLength = (int)writeBuffers.readVLong();
      long ptrOffset = writeBuffers.getReadPoint();
      if (Ref.hasList(ref)) {
        byteIntervals.put(recOffset, (int)(ptrOffset + 5 - recOffset));
      }
      long keyOffset = tailOffset - valueLength - keyLength;
      byte[] key = new byte[keyLength];
      WriteBuffers.ByteSegmentRef fakeRef = new WriteBuffers.ByteSegmentRef(keyOffset, keyLength);
      byteIntervals.put(keyOffset - 4, keyLength + 4);
      writeBuffers.populateValue(fakeRef);
      System.arraycopy(fakeRef.getBytes(), (int)fakeRef.getOffset(), key, 0, keyLength);
      dump.append(Utils.toStringBinary(key, 0, key.length)).append(" ref [").append(dumpRef(ref))
        .append("]: ");
      Result hashMapResult = new Result();
      getValueResult(key, 0, key.length, hashMapResult);
      List<WriteBuffers.ByteSegmentRef> results = new ArrayList<WriteBuffers.ByteSegmentRef>();
      WriteBuffers.ByteSegmentRef byteSegmentRef = hashMapResult.first();
      while (byteSegmentRef != null) {
        results.add(hashMapResult.byteSegmentRef);
        byteSegmentRef = hashMapResult.next();
      }
      dump.append(results.size()).append(" rows\n");
      for (int i = 0; i < results.size(); ++i) {
        WriteBuffers.ByteSegmentRef segment = results.get(i);
        byteIntervals.put(segment.getOffset(),
            segment.getLength() + ((i == 0) ? 1 : 0)); // state byte in the first record
      }
    }
    if (examined != keysAssigned) {
      dump.append("Found " + examined + " keys!\n");
    }
    // Report suspicious gaps in writeBuffers
    long currentOffset = 0;
    for (Map.Entry<Long, Integer> e : byteIntervals.entrySet()) {
      long start = e.getKey(), len = e.getValue();
      if (start - currentOffset > 4) {
        dump.append("Gap! [" + currentOffset + ", " + start + ")\n");
      }
      currentOffset = start + len;
    }
    LOG.info("Hashtable dump:\n " + dump.toString());
  }

  private final static byte[] FIVE_ZEROES = new byte[] { 0,0,0,0,0 };

  private static int nextHighestPowerOfTwo(int v) {
    return Integer.highestOneBit(v) << 1;
  }

  private static int nextLowestPowerOfTwo(int v) {
    return Integer.highestOneBit(v);
  }

  @VisibleForTesting
  int getCapacity() {
    return refs.length;
  }

  /** Static helper for manipulating refs */
  private final static class Ref {
    private final static int OFFSET_SHIFT = 24;
    private final static int STATE_BYTE_SHIFT = 16;
    private final static long STATE_BYTE_MASK = ((long)1 << (OFFSET_SHIFT - STATE_BYTE_SHIFT)) - 1;
    public final static long HASH_BITS_COUNT = STATE_BYTE_SHIFT - 1;
    private final static long HAS_LIST_MASK = (long)1 << HASH_BITS_COUNT;
    private final static long HASH_BITS_MASK = HAS_LIST_MASK - 1;

    private final static long REMOVE_STATE_BYTE = ~(STATE_BYTE_MASK << STATE_BYTE_SHIFT);

    public static long getOffset(long ref) {
      return ref >>> OFFSET_SHIFT;
    }

    public static byte getStateByte(long ref) {
      return (byte)((ref >>> STATE_BYTE_SHIFT) & STATE_BYTE_MASK);
    }

    public static boolean hasList(long ref) {
      return (ref & HAS_LIST_MASK) == HAS_LIST_MASK;
    }

    public static long getHashBits(long ref) {
      return ref & HASH_BITS_MASK;
    }

    public static long makeFirstRef(long offset, byte stateByte, int hashCode, int skipHashBits) {
      long hashPart = (hashCode >>> skipHashBits) & HASH_BITS_MASK;
      return offset << OFFSET_SHIFT | hashPart | ((stateByte & 0xffl) << STATE_BYTE_SHIFT);
    }

    public static int getNthHashBit(long ref, int skippedBits, int position) {
      long hashPart = getHashBits(ref) << skippedBits; // Original hashcode, with 0-d low bits.
      return (int)(hashPart & (1 << (position - 1)));
    }


    public static long setStateByte(long ref, byte stateByte) {
      return (ref & REMOVE_STATE_BYTE) | ((stateByte & 0xffl) << STATE_BYTE_SHIFT);
    }

    public static long setListFlag(long ref) {
      return ref | HAS_LIST_MASK;
    }
  }

  private static String dumpRef(long ref) {
    return StringUtils.leftPad(Long.toBinaryString(ref), 64, "0") + " o="
        + Ref.getOffset(ref) + " s=" + Ref.getStateByte(ref) + " l=" + Ref.hasList(ref)
        + " h=" + Long.toBinaryString(Ref.getHashBits(ref));
  }

  public void debugDumpMetrics() {
    LOG.info("Map metrics: keys allocated " + this.refs.length +", keys assigned " + keysAssigned
        + ", write conflict " + metricPutConflict  + ", write max dist " + largestNumberOfSteps
        + ", read conflict " + metricGetConflict
        + ", expanded " + metricExpands + " times in " + metricExpandsMs + "ms");
  }

  private void debugDumpKeyProbe(long keyOffset, int keyLength, int hashCode, int finalSlot) {
    final int bucketMask = refs.length - 1;
    WriteBuffers.ByteSegmentRef fakeRef = new WriteBuffers.ByteSegmentRef(keyOffset, keyLength);
    writeBuffers.populateValue(fakeRef);
    int slot = hashCode & bucketMask;
    long probeSlot = slot;
    StringBuilder sb = new StringBuilder("Probe path debug for [");
    sb.append(Utils.toStringBinary(
        fakeRef.getBytes(), (int)fakeRef.getOffset(), fakeRef.getLength()));
    sb.append("] hashCode ").append(Integer.toBinaryString(hashCode)).append(" is: ");
    int i = 0;
    while (slot != finalSlot) {
      probeSlot += (++i);
      slot = (int)(probeSlot & bucketMask);
      sb.append(slot).append(" - ").append(probeSlot).append(" - ")
        .append(Long.toBinaryString(refs[slot])).append("\n");
    }
    LOG.info(sb.toString());
  }
}<|MERGE_RESOLUTION|>--- conflicted
+++ resolved
@@ -561,20 +561,12 @@
     writeBuffers.seal();
   }
 
-<<<<<<< HEAD
-  public void discardData() {
-    // This will make the object completely unusable. We could reset to default state instead...
-    writeBuffers.clear();
-    refs = new long[1];
-    keysAssigned = numValues = 0;
-=======
   public void clear() {
     // This will make the object completely unusable. Semantics of clear are not defined...
     this.writeBuffers.clear();
     this.refs = new long[1];
     this.keysAssigned = 0;
     this.numValues = 0;
->>>>>>> 632a3090
   }
 
   public void expandAndRehashToTarget(int estimateNewRowCount) {
