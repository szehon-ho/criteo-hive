/*
 * Licensed to the Apache Software Foundation (ASF) under one
 * or more contributor license agreements.  See the NOTICE file
 * distributed with this work for additional information
 * regarding copyright ownership.  The ASF licenses this file
 * to you under the Apache License, Version 2.0 (the
 * "License"); you may not use this file except in compliance
 * with the License.  You may obtain a copy of the License at
 *
 *     http://www.apache.org/licenses/LICENSE-2.0
 *
 * Unless required by applicable law or agreed to in writing, software
 * distributed under the License is distributed on an "AS IS" BASIS,
 * WITHOUT WARRANTIES OR CONDITIONS OF ANY KIND, either express or implied.
 * See the License for the specific language governing permissions and
 * limitations under the License.
 */
package org.apache.hadoop.hive.metastore.txn;

import java.io.PrintWriter;
import java.io.Serializable;
import java.nio.ByteBuffer;
import java.sql.Connection;
import java.sql.Driver;
import java.sql.PreparedStatement;
import java.sql.ResultSet;
import java.sql.SQLException;
import java.sql.SQLFeatureNotSupportedException;
import java.sql.Savepoint;
import java.sql.Statement;
import java.text.MessageFormat;
import java.time.Instant;
import java.util.ArrayList;
import java.util.Arrays;
import java.util.BitSet;
import java.util.Collections;
import java.util.Comparator;
import java.util.HashMap;
import java.util.HashSet;
import java.util.Iterator;
import java.util.List;
import java.util.Map;
import java.util.Objects;
import java.util.Optional;
import java.util.Properties;
import java.util.Set;
import java.util.TreeSet;
import java.util.concurrent.ConcurrentHashMap;
import java.util.concurrent.Semaphore;
import java.util.concurrent.ThreadLocalRandom;
import java.util.concurrent.TimeUnit;
import java.util.concurrent.atomic.AtomicInteger;
import java.util.concurrent.locks.ReentrantLock;
import java.util.function.Function;
import java.util.function.Predicate;
import java.util.regex.Pattern;
import java.util.stream.Collectors;

import javax.sql.DataSource;

import org.apache.commons.lang3.time.StopWatch;
import org.apache.commons.lang3.ArrayUtils;
import org.apache.commons.lang3.NotImplementedException;
import org.apache.commons.lang3.tuple.Pair;
import org.apache.hadoop.classification.InterfaceAudience;
import org.apache.hadoop.classification.InterfaceStability;
import org.apache.hadoop.conf.Configuration;
import org.apache.hadoop.hive.common.TableName;
import org.apache.hadoop.hive.common.ValidReadTxnList;
import org.apache.hadoop.hive.common.ValidReaderWriteIdList;
import org.apache.hadoop.hive.common.ValidTxnList;
import org.apache.hadoop.hive.common.ValidTxnWriteIdList;
import org.apache.hadoop.hive.common.ValidWriteIdList;
import org.apache.hadoop.hive.common.classification.RetrySemantics;
import org.apache.hadoop.hive.metastore.DatabaseProduct;
import org.apache.hadoop.hive.metastore.Warehouse;
import org.apache.hadoop.hive.metastore.MetaStoreListenerNotifier;
import org.apache.hadoop.hive.metastore.TransactionalMetaStoreEventListener;
import org.apache.hadoop.hive.metastore.LockTypeComparator;
import org.apache.hadoop.hive.metastore.api.AbortTxnRequest;
import org.apache.hadoop.hive.metastore.api.AbortTxnsRequest;
import org.apache.hadoop.hive.metastore.api.AddDynamicPartitions;
import org.apache.hadoop.hive.metastore.api.AllocateTableWriteIdsRequest;
import org.apache.hadoop.hive.metastore.api.AllocateTableWriteIdsResponse;
import org.apache.hadoop.hive.metastore.api.CheckLockRequest;
import org.apache.hadoop.hive.metastore.api.CommitTxnRequest;
import org.apache.hadoop.hive.metastore.api.CompactionRequest;
import org.apache.hadoop.hive.metastore.api.CompactionResponse;
import org.apache.hadoop.hive.metastore.api.CompactionType;
import org.apache.hadoop.hive.metastore.api.CreationMetadata;
import org.apache.hadoop.hive.metastore.api.DataOperationType;
import org.apache.hadoop.hive.metastore.api.Database;
import org.apache.hadoop.hive.metastore.api.FieldSchema;
import org.apache.hadoop.hive.metastore.api.GetOpenTxnsInfoResponse;
import org.apache.hadoop.hive.metastore.api.GetOpenTxnsResponse;
import org.apache.hadoop.hive.metastore.api.GetValidWriteIdsRequest;
import org.apache.hadoop.hive.metastore.api.GetValidWriteIdsResponse;
import org.apache.hadoop.hive.metastore.api.HeartbeatRequest;
import org.apache.hadoop.hive.metastore.api.HeartbeatTxnRangeRequest;
import org.apache.hadoop.hive.metastore.api.HeartbeatTxnRangeResponse;
import org.apache.hadoop.hive.metastore.api.HiveObjectType;
import org.apache.hadoop.hive.metastore.api.LockComponent;
import org.apache.hadoop.hive.metastore.api.LockRequest;
import org.apache.hadoop.hive.metastore.api.LockResponse;
import org.apache.hadoop.hive.metastore.api.LockState;
import org.apache.hadoop.hive.metastore.api.LockType;
import org.apache.hadoop.hive.metastore.api.Materialization;
import org.apache.hadoop.hive.metastore.api.MaxAllocatedTableWriteIdRequest;
import org.apache.hadoop.hive.metastore.api.MaxAllocatedTableWriteIdResponse;
import org.apache.hadoop.hive.metastore.api.MetaException;
import org.apache.hadoop.hive.metastore.api.NoSuchLockException;
import org.apache.hadoop.hive.metastore.api.NoSuchTxnException;
import org.apache.hadoop.hive.metastore.api.OpenTxnRequest;
import org.apache.hadoop.hive.metastore.api.OpenTxnsResponse;
import org.apache.hadoop.hive.metastore.api.Partition;
import org.apache.hadoop.hive.metastore.api.ReplLastIdInfo;
import org.apache.hadoop.hive.metastore.api.ReplTblWriteIdStateRequest;
import org.apache.hadoop.hive.metastore.api.SeedTableWriteIdsRequest;
import org.apache.hadoop.hive.metastore.api.SeedTxnIdRequest;
import org.apache.hadoop.hive.metastore.api.ShowCompactRequest;
import org.apache.hadoop.hive.metastore.api.ShowCompactResponse;
import org.apache.hadoop.hive.metastore.api.ShowCompactResponseElement;
import org.apache.hadoop.hive.metastore.api.ShowLocksRequest;
import org.apache.hadoop.hive.metastore.api.ShowLocksResponse;
import org.apache.hadoop.hive.metastore.api.ShowLocksResponseElement;
import org.apache.hadoop.hive.metastore.api.Table;
import org.apache.hadoop.hive.metastore.api.TableValidWriteIds;
import org.apache.hadoop.hive.metastore.api.TxnAbortedException;
import org.apache.hadoop.hive.metastore.api.TxnOpenException;
import org.apache.hadoop.hive.metastore.api.TxnToWriteId;
import org.apache.hadoop.hive.metastore.api.TxnType;
import org.apache.hadoop.hive.metastore.api.UnlockRequest;
import org.apache.hadoop.hive.metastore.api.WriteEventInfo;
import org.apache.hadoop.hive.metastore.conf.MetastoreConf;
import org.apache.hadoop.hive.metastore.conf.MetastoreConf.ConfVars;
import org.apache.hadoop.hive.metastore.datasource.DataSourceProvider;
import org.apache.hadoop.hive.metastore.datasource.DataSourceProviderFactory;
import org.apache.hadoop.hive.metastore.events.AbortTxnEvent;
import org.apache.hadoop.hive.metastore.events.AllocWriteIdEvent;
import org.apache.hadoop.hive.metastore.events.CommitCompactionEvent;
import org.apache.hadoop.hive.metastore.events.CommitTxnEvent;
import org.apache.hadoop.hive.metastore.events.OpenTxnEvent;
import org.apache.hadoop.hive.metastore.events.AcidWriteEvent;
import org.apache.hadoop.hive.metastore.messaging.EventMessage;
import org.apache.hadoop.hive.metastore.metrics.Metrics;
import org.apache.hadoop.hive.metastore.metrics.MetricsConstants;
import org.apache.hadoop.hive.metastore.tools.SQLGenerator;
import org.apache.hadoop.hive.metastore.utils.JavaUtils;
import org.apache.hadoop.hive.metastore.utils.LockTypeUtil;
import org.apache.hadoop.hive.metastore.utils.MetaStoreServerUtils;
import org.apache.hadoop.hive.metastore.utils.MetaStoreUtils;
import org.apache.hadoop.hive.metastore.utils.StringableMap;
import org.apache.hadoop.util.StringUtils;
import org.slf4j.Logger;
import org.slf4j.LoggerFactory;

import static org.apache.hadoop.hive.metastore.txn.TxnDbUtil.executeQueriesInBatch;
import static org.apache.hadoop.hive.metastore.txn.TxnDbUtil.executeQueriesInBatchNoCount;
import static org.apache.hadoop.hive.metastore.txn.TxnDbUtil.getEpochFn;
import static org.apache.hadoop.hive.metastore.utils.MetaStoreUtils.getDefaultCatalog;
import static org.apache.hadoop.hive.metastore.utils.StringUtils.normalizeIdentifier;


import com.google.common.annotations.VisibleForTesting;

/**
 * A handler to answer transaction related calls that come into the metastore
 * server.
 *
 * Note on log messages:  Please include txnid:X and lockid info using
 * {@link JavaUtils#txnIdToString(long)}
 * and {@link JavaUtils#lockIdToString(long)} in all messages.
 * The txnid:X and lockid:Y matches how Thrift object toString() methods are generated,
 * so keeping the format consistent makes grep'ing the logs much easier.
 *
 * Note on HIVE_LOCKS.hl_last_heartbeat.
 * For locks that are part of transaction, we set this 0 (would rather set it to NULL but
 * Currently the DB schema has this NOT NULL) and only update/read heartbeat from corresponding
 * transaction in TXNS.
 *
 * In general there can be multiple metastores where this logic can execute, thus the DB is
 * used to ensure proper mutexing of operations.
 * Select ... For Update (or equivalent: either MsSql with(updlock) or actual Update stmt) is
 * used to properly sequence operations.  Most notably:
 * 1. various sequence IDs are generated with aid of this mutex
 * 2. ensuring that each (Hive) Transaction state is transitioned atomically.  Transaction state
 *  includes its actual state (Open, Aborted) as well as it's lock list/component list.  Thus all
 *  per transaction ops, either start by update/delete of the relevant TXNS row or do S4U on that row.
 *  This allows almost all operations to run at READ_COMMITTED and minimizes DB deadlocks.
 * 3. checkLock() - this is mutexted entirely since we must ensure that while we check if some lock
 *  can be granted, no other (strictly speaking "earlier") lock can change state.
 *
 * The exception to his is Derby which doesn't support proper S4U.  Derby is always running embedded
 * (this is the only supported configuration for Derby)
 * in the same JVM as HiveMetaStoreHandler thus we use JVM wide lock to properly sequnce the operations.
 *
 * {@link #derbyLock}

 * If we ever decide to run remote Derby server, according to
 * https://db.apache.org/derby/docs/10.0/manuals/develop/develop78.html all transactions will be
 * seriazlied, so that would also work though has not been tested.
 *
 * General design note:
 * It's imperative that any operation on a txn (e.g. commit), ensure (atomically) that this txn is
 * still valid and active.  In the code this is usually achieved at the same time the txn record
 * is locked for some operation.
 *
 * Note on retry logic:
 * Metastore has retry logic in both {@link org.apache.hadoop.hive.metastore.RetryingMetaStoreClient}
 * and {@link org.apache.hadoop.hive.metastore.RetryingHMSHandler}.  The retry logic there is very
 * generic and is not aware whether the operations are idempotent or not.  (This is separate from
 * retry logic here in TxnHander which can/does retry DB errors intelligently).  The worst case is
 * when an op here issues a successful commit against the RDBMS but the calling stack doesn't
 * receive the ack and retries.  (If an op fails before commit, it's trivially idempotent)
 * Thus the ops here need to be made idempotent as much as possible or
 * the metstore call stack should have logic not to retry.  There are {@link RetrySemantics}
 * annotations to document the behavior.
 */
@InterfaceAudience.Private
@InterfaceStability.Evolving
abstract class TxnHandler implements TxnStore, TxnStore.MutexAPI {

  static final protected char INITIATED_STATE = 'i';
  static final protected char WORKING_STATE = 'w';
  static final protected char READY_FOR_CLEANING = 'r';
  static final char FAILED_STATE = 'f';
  static final char SUCCEEDED_STATE = 's';
  static final char ATTEMPTED_STATE = 'a';

  // Compactor types
  static final protected char MAJOR_TYPE = 'a';
  static final protected char MINOR_TYPE = 'i';


  private static final String TXN_TMP_STATE = "_";

  // Lock states
  static final protected char LOCK_ACQUIRED = 'a';
  static final protected char LOCK_WAITING = 'w';

  private static final int ALLOWED_REPEATED_DEADLOCKS = 10;
  private static final Logger LOG = LoggerFactory.getLogger(TxnHandler.class.getName());


  private static DataSource connPool;
  private static DataSource connPoolMutex;

  private static final String MANUAL_RETRY = "ManualRetry";

  // Query definitions
  private static final String HIVE_LOCKS_INSERT_QRY = "INSERT INTO \"HIVE_LOCKS\" ( " +
      "\"HL_LOCK_EXT_ID\", \"HL_LOCK_INT_ID\", \"HL_TXNID\", \"HL_DB\", \"HL_TABLE\", \"HL_PARTITION\", " +
      "\"HL_LOCK_STATE\", \"HL_LOCK_TYPE\", \"HL_LAST_HEARTBEAT\", \"HL_USER\", \"HL_HOST\", \"HL_AGENT_INFO\") " +
      "VALUES (?, ?, ?, ?, ?, ?, ?, ?, %s, ?, ?, ?)";
  private static final String TXN_COMPONENTS_INSERT_QUERY = "INSERT INTO \"TXN_COMPONENTS\" (" +
      "\"TC_TXNID\", \"TC_DATABASE\", \"TC_TABLE\", \"TC_PARTITION\", \"TC_OPERATION_TYPE\", \"TC_WRITEID\")" +
      " VALUES (?, ?, ?, ?, ?, ?)";
  private static final String TXN_COMPONENTS_DP_DELETE_QUERY = "DELETE FROM \"TXN_COMPONENTS\" " +
      "WHERE \"TC_TXNID\" = ? AND \"TC_DATABASE\" = ? AND \"TC_TABLE\" = ? AND \"TC_PARTITION\" IS NULL";
  private static final String INCREMENT_NEXT_LOCK_ID_QUERY = "UPDATE \"NEXT_LOCK_ID\" SET \"NL_NEXT\" = %s";
  private static final String UPDATE_HIVE_LOCKS_EXT_ID_QUERY = "UPDATE \"HIVE_LOCKS\" SET \"HL_LOCK_EXT_ID\" = %s " +
      "WHERE \"HL_LOCK_EXT_ID\" = %s";
  private static final String SELECT_WRITE_ID_QUERY = "SELECT \"T2W_WRITEID\" FROM \"TXN_TO_WRITE_ID\" WHERE" +
      " \"T2W_DATABASE\" = ? AND \"T2W_TABLE\" = ? AND \"T2W_TXNID\" = ?";
  private static final String COMPL_TXN_COMPONENTS_INSERT_QUERY = "INSERT INTO \"COMPLETED_TXN_COMPONENTS\" " +
      "(\"CTC_TXNID\"," + " \"CTC_DATABASE\", \"CTC_TABLE\", \"CTC_PARTITION\", \"CTC_WRITEID\", \"CTC_UPDATE_DELETE\")" +
      " VALUES (%s, ?, ?, ?, ?, %s)";
  private static final String TXNS_INSERT_QRY = "INSERT INTO \"TXNS\" " +
      "(\"TXN_STATE\", \"TXN_STARTED\", \"TXN_LAST_HEARTBEAT\", \"TXN_USER\", \"TXN_HOST\", \"TXN_TYPE\") " +
      "VALUES(?,%s,%s,?,?,?)";
  private static final String SELECT_LOCKS_FOR_LOCK_ID_QUERY = "SELECT \"HL_LOCK_EXT_ID\", \"HL_LOCK_INT_ID\", " +
      "\"HL_DB\", \"HL_TABLE\", \"HL_PARTITION\", \"HL_LOCK_STATE\", \"HL_LOCK_TYPE\", \"HL_TXNID\" " +
      "FROM \"HIVE_LOCKS\" WHERE \"HL_LOCK_EXT_ID\" = ?";
  private static final String SELECT_TIMED_OUT_LOCKS_QUERY = "SELECT DISTINCT \"HL_LOCK_EXT_ID\" FROM \"HIVE_LOCKS\" " +
      "WHERE \"HL_LAST_HEARTBEAT\" < %s - ? AND \"HL_TXNID\" = 0";
  private static final String TXN_TO_WRITE_ID_INSERT_QUERY = "INSERT INTO \"TXN_TO_WRITE_ID\" (\"T2W_TXNID\", " +
      "\"T2W_DATABASE\", \"T2W_TABLE\", \"T2W_WRITEID\") VALUES (?, ?, ?, ?)";
  private static final String SELECT_NWI_NEXT_FROM_NEXT_WRITE_ID =
      "SELECT \"NWI_NEXT\" FROM \"NEXT_WRITE_ID\" WHERE \"NWI_DATABASE\" = ? AND \"NWI_TABLE\" = ?";


  protected List<TransactionalMetaStoreEventListener> transactionalListeners;

  // Maximum number of open transactions that's allowed
  private static volatile int maxOpenTxns = 0;
  // Whether number of open transactions reaches the threshold
  private static volatile boolean tooManyOpenTxns = false;

  /**
   * Number of consecutive deadlocks we have seen
   */
  private int deadlockCnt;
  private long deadlockRetryInterval;
  protected Configuration conf;
<<<<<<< HEAD
  static DatabaseProduct dbProduct;
  private static SQLGenerator sqlGenerator;
=======
  protected static DatabaseProduct dbProduct;
  protected static SQLGenerator sqlGenerator;
>>>>>>> 5e96b14a
  private static long openTxnTimeOutMillis;

  // (End user) Transaction timeout, in milliseconds.
  private long timeout;
  // Timeout for opening a transaction

  private int maxBatchSize;
  private String identifierQuoteString; // quotes to use for quoting tables, where necessary
  private long retryInterval;
  private int retryLimit;
  private int retryNum;
  // Current number of open txns
  private AtomicInteger numOpenTxns;

  /**
   * Derby specific concurrency control
   */
  private static final ReentrantLock derbyLock = new ReentrantLock(true);
  /**
   * must be static since even in UT there may be > 1 instance of TxnHandler
   * (e.g. via Compactor services)
   */
  private final static ConcurrentHashMap<String, Semaphore> derbyKey2Lock = new ConcurrentHashMap<>();
  private static final String hostname = JavaUtils.hostname();

  // Private methods should never catch SQLException and then throw MetaException.  The public
  // methods depend on SQLException coming back so they can detect and handle deadlocks.  Private
  // methods should only throw MetaException when they explicitly know there's a logic error and
  // they want to throw past the public methods.
  //
  // All public methods that write to the database have to check for deadlocks when a SQLException
  // comes back and handle it if they see one.  This has to be done with the connection pooling
  // in mind.  To do this they should call checkRetryable() AFTER rolling back the db transaction,
  // and then they should catch RetryException and call themselves recursively. See commitTxn for an example.

  public TxnHandler() {
  }

  /**
   * This is logically part of c'tor and must be called prior to any other method.
   * Not physically part of c'tor due to use of reflection
   */
  public void setConf(Configuration conf){
    this.conf = conf;

    synchronized (TxnHandler.class) {
      if (connPool == null) {
        Connection dbConn = null;
        // Set up the JDBC connection pool
        try {
          int maxPoolSize = MetastoreConf.getIntVar(conf, ConfVars.CONNECTION_POOLING_MAX_CONNECTIONS);
          long getConnectionTimeoutMs = 30000;
          connPool = setupJdbcConnectionPool(conf, maxPoolSize, getConnectionTimeoutMs);
          /*the mutex pools should ideally be somewhat larger since some operations require 1
           connection from each pool and we want to avoid taking a connection from primary pool
           and then blocking because mutex pool is empty.  There is only 1 thread in any HMS trying
           to mutex on each MUTEX_KEY except MUTEX_KEY.CheckLock.  The CheckLock operation gets a
           connection from connPool first, then connPoolMutex.  All others, go in the opposite
           order (not very elegant...).  So number of connection requests for connPoolMutex cannot
           exceed (size of connPool + MUTEX_KEY.values().length - 1).*/
          connPoolMutex = setupJdbcConnectionPool(conf, maxPoolSize + MUTEX_KEY.values().length, getConnectionTimeoutMs);
          dbConn = getDbConn(Connection.TRANSACTION_READ_COMMITTED);
          determineDatabaseProduct(dbConn);
          sqlGenerator = new SQLGenerator(dbProduct, conf);
        } catch (SQLException e) {
          String msg = "Unable to instantiate JDBC connection pooling, " + e.getMessage();
          LOG.error(msg);
          throw new RuntimeException(e);
        } finally {
          closeDbConn(dbConn);
        }
      }
    }

    numOpenTxns = Metrics.getOrCreateGauge(MetricsConstants.NUM_OPEN_TXNS);

    timeout = MetastoreConf.getTimeVar(conf, ConfVars.TXN_TIMEOUT, TimeUnit.MILLISECONDS);
    retryInterval = MetastoreConf.getTimeVar(conf, ConfVars.HMS_HANDLER_INTERVAL,
        TimeUnit.MILLISECONDS);
    retryLimit = MetastoreConf.getIntVar(conf, ConfVars.HMS_HANDLER_ATTEMPTS);
    deadlockRetryInterval = retryInterval / 10;
    maxOpenTxns = MetastoreConf.getIntVar(conf, ConfVars.MAX_OPEN_TXNS);
    maxBatchSize = MetastoreConf.getIntVar(conf, ConfVars.JDBC_MAX_BATCH_SIZE);

    openTxnTimeOutMillis = MetastoreConf.getTimeVar(conf, ConfVars.TXN_OPENTXN_TIMEOUT, TimeUnit.MILLISECONDS);

    try {
      transactionalListeners = MetaStoreServerUtils.getMetaStoreListeners(
              TransactionalMetaStoreEventListener.class,
                      conf, MetastoreConf.getVar(conf, ConfVars.TRANSACTIONAL_EVENT_LISTENERS));
    } catch(MetaException e) {
      String msg = "Unable to get transaction listeners, " + e.getMessage();
      LOG.error(msg);
      throw new RuntimeException(e);
    }
  }

  @Override
  public Configuration getConf() {
    return conf;
  }

  @Override
  @RetrySemantics.ReadOnly
  public GetOpenTxnsInfoResponse getOpenTxnsInfo() throws MetaException {
    return getOpenTxnsList(true).toOpenTxnsInfoResponse();
  }

  @Override
  @RetrySemantics.ReadOnly
  public GetOpenTxnsResponse getOpenTxns() throws MetaException {
    return getOpenTxnsList(false).toOpenTxnsResponse(Arrays.asList(TxnType.READ_ONLY));
  }

  @Override
  @RetrySemantics.ReadOnly
  public GetOpenTxnsResponse getOpenTxns(List<TxnType> excludeTxnTypes) throws MetaException {
    return getOpenTxnsList(false).toOpenTxnsResponse(excludeTxnTypes);
  }

  private OpenTxnList getOpenTxnsList(boolean infoFields) throws MetaException {
    try {
      // We need to figure out the HighWaterMark and the list of open transactions.
      Connection dbConn = null;
      Statement stmt = null;
      ResultSet rs = null;
      try {
        /*
         * This method need guarantees from
         * {@link #openTxns(OpenTxnRequest)} and  {@link #commitTxn(CommitTxnRequest)}.
         * It will look at the TXNS table and find each transaction between the max(txn_id) as HighWaterMark
         * and the max(txn_id) before the TXN_OPENTXN_TIMEOUT period as LowWaterMark.
         * Every transaction that is not found between these will be considered as open, since it may appear later.
         * openTxns must ensure, that no new transaction will be opened with txn_id below LWM and
         * commitTxn must ensure, that no committed transaction will be removed before the time period expires.
         */
        dbConn = getDbConn(Connection.TRANSACTION_READ_COMMITTED);
        stmt = dbConn.createStatement();
        List<OpenTxn> txnInfos = new ArrayList<>();
        String txnsQuery = String.format(infoFields ? OpenTxn.OPEN_TXNS_INFO_QUERY : OpenTxn.OPEN_TXNS_QUERY,
            TxnDbUtil.getEpochFn(dbProduct));
        LOG.debug("Going to execute query<" + txnsQuery + ">");
        rs = stmt.executeQuery(txnsQuery);
        /*
         * We can use the maximum txn_id from the TXNS table as high water mark, since the commitTxn and the Initiator
         * guarantees, that the transaction with the highest txn_id will never be removed from the TXNS table.
         * If there is a pending openTxns, that is already acquired it's sequenceId but not yet committed the insert
         * into the TXNS table, will have either a lower txn_id than HWM and will be listed in the openTxn list,
         * or will have a higher txn_id and don't effect this getOpenTxns() call.
         */
        long hwm = 0;
        long openTxnLowBoundary = 0;

        while (rs.next()) {
          long txnId = rs.getLong(1);
          long age = rs.getLong(4);
          hwm = txnId;
          if (age < getOpenTxnTimeOutMillis()) {
            // We will consider every gap as an open transaction from the previous txnId
            openTxnLowBoundary++;
            while (txnId > openTxnLowBoundary) {
              // Add an empty open transaction for every missing value
              txnInfos.add(new OpenTxn(openTxnLowBoundary, TxnStatus.OPEN, TxnType.DEFAULT));
              LOG.debug("Open transaction added for missing value in TXNS {}",
                  JavaUtils.txnIdToString(openTxnLowBoundary));
              openTxnLowBoundary++;
            }
          } else {
            openTxnLowBoundary = txnId;
          }
          TxnStatus state = TxnStatus.fromString(rs.getString(2));
          if (state == TxnStatus.COMMITTED) {
            // This is only here, to avoid adding this txnId as possible gap
            continue;
          }
          OpenTxn txnInfo = new OpenTxn(txnId, state, TxnType.findByValue(rs.getInt(3)));
          if (infoFields) {
            txnInfo.setUser(rs.getString(5));
            txnInfo.setHost(rs.getString(6));
            txnInfo.setStartedTime(rs.getLong(7));
            txnInfo.setLastHeartBeatTime(rs.getLong(8));
          }
          txnInfos.add(txnInfo);
        }
        dbConn.rollback();
        LOG.debug("Got OpenTxnList with hwm: {} and openTxnList size {}.", hwm, txnInfos.size());
        return new OpenTxnList(hwm, txnInfos);
      } catch (SQLException e) {
        rollbackDBConn(dbConn);
        checkRetryable(dbConn, e, "getOpenTxnsList");
        throw new MetaException(
            "Unable to select from transaction database: " + getMessage(e) + StringUtils.stringifyException(e));
      } finally {
        close(rs, stmt, dbConn);
      }
    } catch (RetryException e) {
      return getOpenTxnsList(infoFields);
    }
  }

  /**
   * Retry-by-caller note:
   * Worst case, it will leave an open txn which will timeout.
   */
  @Override
  @RetrySemantics.Idempotent
  public OpenTxnsResponse openTxns(OpenTxnRequest rqst) throws MetaException {
    if (!tooManyOpenTxns && numOpenTxns.get() >= maxOpenTxns) {
      tooManyOpenTxns = true;
    }
    if (tooManyOpenTxns) {
      if (numOpenTxns.get() < maxOpenTxns * 0.9) {
        tooManyOpenTxns = false;
      } else {
        LOG.warn("Maximum allowed number of open transactions (" + maxOpenTxns + ") has been " +
            "reached. Current number of open transactions: " + numOpenTxns);
        throw new MetaException("Maximum allowed number of open transactions has been reached. " +
            "See hive.max.open.txns.");
      }
    }

    int numTxns = rqst.getNum_txns();
    if (numTxns <= 0) {
      throw new MetaException("Invalid input for number of txns: " + numTxns);
    }

    try {
      Connection dbConn = null;
      Statement stmt = null;
      try {
        /*
         * To make {@link #getOpenTxns()}/{@link #getOpenTxnsInfo()} work correctly, this operation must ensure
         * that looking at the TXNS table every open transaction could be identified below a given High Water Mark.
         * One way to do it, would be to serialize the openTxns call with a S4U lock, but that would cause
         * performance degradation with high transaction load.
         * To enable parallel openTxn calls, we define a time period (TXN_OPENTXN_TIMEOUT) and consider every
         * transaction missing from the TXNS table in that period open, and prevent opening transaction outside
         * the period.
         * Example: At t[0] there is one open transaction in the TXNS table, T[1].
         * T[2] acquires the next sequence at t[1] but only commits into the TXNS table at t[10].
         * T[3] acquires its sequence at t[2], and commits into the TXNS table at t[3].
         * Then T[3] calculates it’s snapshot at t[4] and puts T[1] and also T[2] in the snapshot’s
         * open transaction list. T[1] because it is presented as open in TXNS,
         * T[2] because it is a missing sequence.
         *
         * In the current design, there can be several metastore instances running in a given Warehouse.
         * This makes ideas like reserving a range of IDs to save trips to DB impossible.  For example,
         * a client may go to MS1 and start a transaction with ID 500 to update a particular row.
         * Now the same client will start another transaction, except it ends up on MS2 and may get
         * transaction ID 400 and update the same row.  Now the merge that happens to materialize the snapshot
         * on read will thing the version of the row from transaction ID 500 is the latest one.
         *
         * Longer term we can consider running Active-Passive MS (at least wrt to ACID operations).  This
         * set could support a write-through cache for added performance.
         */
        dbConn = getDbConn(Connection.TRANSACTION_READ_COMMITTED);
        stmt = dbConn.createStatement();
        /*
         * The openTxn and commitTxn must be mutexed, when committing a not read only transaction.
         * This is achieved by requesting a shared table lock here, and an exclusive one at commit.
         * Since table locks are working in Derby, we don't need the lockInternal call here.
         * Example: Suppose we have two transactions with update like x = x+1.
         * We have T[3,3] that was using a value from a snapshot with T[2,2]. If we allow committing T[3,3]
         * and opening T[4] parallel it is possible, that T[4] will be using the value from a snapshot with T[2,2],
         * and we will have a lost update problem
         */
        acquireTxnLock(stmt, true);
        // Measure the time from acquiring the sequence value, till committing in the TXNS table
        StopWatch generateTransactionWatch = new StopWatch();
        generateTransactionWatch.start();

        List<Long> txnIds = openTxns(dbConn, rqst);

        LOG.debug("Going to commit");
        dbConn.commit();
        generateTransactionWatch.stop();
        long elapsedMillis = generateTransactionWatch.getTime(TimeUnit.MILLISECONDS);
        TxnType txnType = rqst.isSetTxn_type() ? rqst.getTxn_type() : TxnType.DEFAULT;
        if (txnType != TxnType.READ_ONLY && elapsedMillis >= openTxnTimeOutMillis) {
          /*
           * The commit was too slow, we can not allow this to continue (except if it is read only,
           * since that can not cause dirty reads).
           * When calculating the snapshot for a given transaction, we look back for possible open transactions
           * (that are not yet committed in the TXNS table), for TXN_OPENTXN_TIMEOUT period.
           * We can not allow a write transaction, that was slower than TXN_OPENTXN_TIMEOUT to continue,
           * because there can be other transactions running, that didn't considered this transactionId open,
           * this could cause dirty reads.
           */
          LOG.error("OpenTxnTimeOut exceeded commit duration {}, deleting transactionIds: {}", elapsedMillis, txnIds);
          deleteInvalidOpenTransactions(dbConn, txnIds);
          dbConn.commit();
          /*
           * We do not throw RetryException directly, to not circumvent the max retry limit
           */
          throw new SQLException("OpenTxnTimeOut exceeded", MANUAL_RETRY);
        }
        return new OpenTxnsResponse(txnIds);
      } catch (SQLException e) {
        LOG.debug("Going to rollback");
        rollbackDBConn(dbConn);
        checkRetryable(dbConn, e, "openTxns(" + rqst + ")");
        throw new MetaException("Unable to select from transaction database " + StringUtils.stringifyException(e));
      } finally {
        close(null, stmt, dbConn);
      }
    } catch (RetryException e) {
      return openTxns(rqst);
    }
  }

  private List<Long> openTxns(Connection dbConn, OpenTxnRequest rqst)
          throws SQLException, MetaException {
    int numTxns = rqst.getNum_txns();
    // Make sure the user has not requested an insane amount of txns.
    int maxTxns = MetastoreConf.getIntVar(conf, ConfVars.TXN_MAX_OPEN_BATCH);
    if (numTxns > maxTxns) {
      numTxns = maxTxns;
    }
    List<PreparedStatement> insertPreparedStmts = null;
    TxnType txnType = rqst.isSetTxn_type() ? rqst.getTxn_type() : TxnType.DEFAULT;
    try {
      if (rqst.isSetReplPolicy()) {
        List<Long> targetTxnIdList = getTargetTxnIdList(rqst.getReplPolicy(), rqst.getReplSrcTxnIds(), dbConn);

        if (!targetTxnIdList.isEmpty()) {
          if (targetTxnIdList.size() != rqst.getReplSrcTxnIds().size()) {
            LOG.warn("target txn id number " + targetTxnIdList.toString() +
                    " is not matching with source txn id number " + rqst.getReplSrcTxnIds().toString());
          }
          LOG.info("Target transactions " + targetTxnIdList.toString() + " are present for repl policy :" +
                  rqst.getReplPolicy() + " and Source transaction id : " + rqst.getReplSrcTxnIds().toString());
          return targetTxnIdList;
        }
        txnType = TxnType.REPL_CREATED;
      }

      List<Long> txnIds = new ArrayList<>(numTxns);
      /*
       * The getGeneratedKeys are not supported in every dbms, after executing a multi line insert.
       * But it is supported in every used dbms for single line insert, even if the metadata says otherwise.
       * If the getGeneratedKeys are not supported first we insert a random batchId in the TXN_META_INFO field,
       * then the keys are selected beck with that batchid.
       */
      boolean genKeySupport = dbProduct.supportsGetGeneratedKeys();
      genKeySupport = genKeySupport || (numTxns == 1);

      String insertQuery = String.format(TXNS_INSERT_QRY, TxnDbUtil.getEpochFn(dbProduct),
          TxnDbUtil.getEpochFn(dbProduct));
      LOG.debug("Going to execute insert <" + insertQuery + ">");
      try (PreparedStatement ps = dbConn.prepareStatement(insertQuery, new String[] {"TXN_ID"})) {
        String state = genKeySupport ? TxnStatus.OPEN.getSqlConst() : TXN_TMP_STATE;
        if (numTxns == 1) {
          ps.setString(1, state);
          ps.setString(2, rqst.getUser());
          ps.setString(3, rqst.getHostname());
          ps.setInt(4, txnType.getValue());
          txnIds.addAll(executeTxnInsertBatchAndExtractGeneratedKeys(dbConn, genKeySupport, ps, false));
        } else {
          for (int i = 0; i < numTxns; ++i) {
            ps.setString(1, state);
            ps.setString(2, rqst.getUser());
            ps.setString(3, rqst.getHostname());
            ps.setInt(4, txnType.getValue());
            ps.addBatch();

            if ((i + 1) % maxBatchSize == 0) {
              txnIds.addAll(executeTxnInsertBatchAndExtractGeneratedKeys(dbConn, genKeySupport, ps, true));
            }
          }
          if (numTxns % maxBatchSize != 0) {
            txnIds.addAll(executeTxnInsertBatchAndExtractGeneratedKeys(dbConn, genKeySupport, ps, true));
          }
        }
      }

      assert txnIds.size() == numTxns;

      if (rqst.isSetReplPolicy()) {
        List<String> rowsRepl = new ArrayList<>(numTxns);
        List<String> params = Collections.singletonList(rqst.getReplPolicy());
        List<List<String>> paramsList = new ArrayList<>(numTxns);
        for (int i = 0; i < numTxns; i++) {
          rowsRepl.add("?," + rqst.getReplSrcTxnIds().get(i) + "," + txnIds.get(i));
          paramsList.add(params);
        }

        insertPreparedStmts = sqlGenerator.createInsertValuesPreparedStmt(dbConn,
                "\"REPL_TXN_MAP\" (\"RTM_REPL_POLICY\", \"RTM_SRC_TXN_ID\", \"RTM_TARGET_TXN_ID\")", rowsRepl,
                paramsList);
        for (PreparedStatement pst : insertPreparedStmts) {
          pst.execute();
        }
      }

      if (transactionalListeners != null) {
        MetaStoreListenerNotifier.notifyEventWithDirectSql(transactionalListeners,
                EventMessage.EventType.OPEN_TXN, new OpenTxnEvent(txnIds, txnType), dbConn, sqlGenerator);
      }
      return txnIds;
    } finally {
      if (insertPreparedStmts != null) {
        for (PreparedStatement pst : insertPreparedStmts) {
          pst.close();
        }
      }
    }
  }

  private List<Long> executeTxnInsertBatchAndExtractGeneratedKeys(Connection dbConn, boolean genKeySupport,
      PreparedStatement ps, boolean batch) throws SQLException {
    List<Long> txnIds = new ArrayList<>();
    if (batch) {
      ps.executeBatch();
    } else {
      // For slight performance advantage we do not use the executeBatch, when we only have one row
      ps.execute();
    }
    if (genKeySupport) {
      try (ResultSet generatedKeys = ps.getGeneratedKeys()) {
        while (generatedKeys.next()) {
          txnIds.add(generatedKeys.getLong(1));
        }
      }
    } else {
      try (PreparedStatement pstmt =
          dbConn.prepareStatement("SELECT \"TXN_ID\" FROM \"TXNS\" WHERE \"TXN_STATE\" = ?")) {
        pstmt.setString(1, TXN_TMP_STATE);
        try (ResultSet rs = pstmt.executeQuery()) {
          while (rs.next()) {
            txnIds.add(rs.getLong(1));
          }
        }
      }
      try (PreparedStatement pstmt = dbConn
          .prepareStatement("UPDATE \"TXNS\" SET \"TXN_STATE\" = ? WHERE \"TXN_STATE\" = ?")) {
        pstmt.setString(1, TxnStatus.OPEN.getSqlConst());
        pstmt.setString(2, TXN_TMP_STATE);
        pstmt.executeUpdate();
      }
    }
    return txnIds;
  }

  private void deleteInvalidOpenTransactions(Connection dbConn, List<Long> txnIds) throws MetaException {
    if (txnIds.size() == 0) {
      return;
    }
    try {
      Statement stmt = null;
      try {
        stmt = dbConn.createStatement();

        List<String> queries = new ArrayList<>();
        StringBuilder prefix = new StringBuilder();
        StringBuilder suffix = new StringBuilder();
        prefix.append("DELETE FROM \"TXNS\" WHERE ");
        TxnUtils.buildQueryWithINClause(conf, queries, prefix, suffix, txnIds, "\"TXN_ID\"", false, false);
        for (String s : queries) {
          LOG.debug("Going to execute update <" + s + ">");
          stmt.executeUpdate(s);
        }
      } catch (SQLException e) {
        LOG.debug("Going to rollback");
        rollbackDBConn(dbConn);
        checkRetryable(dbConn, e, "deleteInvalidOpenTransactions(" + txnIds + ")");
        throw new MetaException("Unable to select from transaction database " + StringUtils.stringifyException(e));
      } finally {
        closeStmt(stmt);
      }
    } catch (RetryException ex) {
      deleteInvalidOpenTransactions(dbConn, txnIds);
    }
  }

  @Override
  public long getOpenTxnTimeOutMillis() {
    return openTxnTimeOutMillis;
  }

  @Override
  public void setOpenTxnTimeOutMillis(long openTxnTimeOutMillis) {
    this.openTxnTimeOutMillis = openTxnTimeOutMillis;
  }

  protected long getOpenTxnTimeoutLowBoundaryTxnId(Connection dbConn) throws MetaException, SQLException {
    long maxTxnId;
    String s =
        "SELECT MAX(\"TXN_ID\") FROM \"TXNS\" WHERE \"TXN_STARTED\" < (" + TxnDbUtil.getEpochFn(dbProduct) + " - "
            + openTxnTimeOutMillis + ")";
    try (Statement stmt = dbConn.createStatement()) {
      LOG.debug("Going to execute query <" + s + ">");
      try (ResultSet maxTxnIdRs = stmt.executeQuery(s)) {
        maxTxnIdRs.next();
        maxTxnId = maxTxnIdRs.getLong(1);
        if (maxTxnIdRs.wasNull()) {
          /*
           * TXNS always contains at least one transaction,
           * the row where txnid = (select max(txnid) where txn_started < epoch - TXN_OPENTXN_TIMEOUT) is never deleted
           */
          throw new MetaException("Transaction tables not properly " + "initialized, null record found in MAX(TXN_ID)");
        }
      }
    }
    return maxTxnId;
  }

  private long getHighWaterMark(Statement stmt) throws SQLException, MetaException {
    String s = "SELECT MAX(\"TXN_ID\") FROM \"TXNS\"";
    LOG.debug("Going to execute query <" + s + ">");
    long maxOpenTxnId;
    try (ResultSet maxOpenTxnIdRs = stmt.executeQuery(s)) {
      maxOpenTxnIdRs.next();
      maxOpenTxnId = maxOpenTxnIdRs.getLong(1);
      if (maxOpenTxnIdRs.wasNull()) {
        /*
         * TXNS always contains at least one transaction,
         * the row where txnid = (select max(txnid) where txn_started < epoch - TXN_OPENTXN_TIMEOUT) is never deleted
         */
        throw new MetaException("Transaction tables not properly " + "initialized, null record found in MAX(TXN_ID)");
      }
    }
    return maxOpenTxnId;
  }

  private List<Long> getTargetTxnIdList(String replPolicy, List<Long> sourceTxnIdList, Connection dbConn)
          throws SQLException {
    PreparedStatement pst = null;
    ResultSet rs = null;
    try {
      List<String> inQueries = new ArrayList<>();
      StringBuilder prefix = new StringBuilder();
      StringBuilder suffix = new StringBuilder();
      List<Long> targetTxnIdList = new ArrayList<>();
      prefix.append("SELECT \"RTM_TARGET_TXN_ID\" FROM \"REPL_TXN_MAP\" WHERE ");
      suffix.append(" AND \"RTM_REPL_POLICY\" = ?");
      TxnUtils.buildQueryWithINClause(conf, inQueries, prefix, suffix, sourceTxnIdList,
              "\"RTM_SRC_TXN_ID\"", false, false);
      List<String> params = Arrays.asList(replPolicy);
      for (String query : inQueries) {
        LOG.debug("Going to execute select <" + query.replaceAll("\\?", "{}") + ">", quoteString(replPolicy));
        pst = sqlGenerator.prepareStmtWithParameters(dbConn, query, params);
        rs = pst.executeQuery();
        while (rs.next()) {
          targetTxnIdList.add(rs.getLong(1));
        }
        closeStmt(pst);
      }
      LOG.debug("targetTxnid for srcTxnId " + sourceTxnIdList.toString() + " is " + targetTxnIdList.toString());
      return targetTxnIdList;
    } catch (SQLException e) {
      LOG.warn("failed to get target txn ids " + e.getMessage());
      throw e;
    } finally {
      closeStmt(pst);
      close(rs);
    }
  }

  @Override
  @RetrySemantics.Idempotent
  public long getTargetTxnId(String replPolicy, long sourceTxnId) throws MetaException {
    try {
      Connection dbConn = null;
      try {
        lockInternal();
        dbConn = getDbConn(Connection.TRANSACTION_READ_COMMITTED);
        List<Long> targetTxnIds = getTargetTxnIdList(replPolicy, Collections.singletonList(sourceTxnId), dbConn);
        if (targetTxnIds.isEmpty()) {
          LOG.info("Txn {} not present for repl policy {}", sourceTxnId, replPolicy);
          return -1;
        }
        assert (targetTxnIds.size() == 1);
        return targetTxnIds.get(0);
      } catch (SQLException e) {
        LOG.debug("Going to rollback");
        rollbackDBConn(dbConn);
        checkRetryable(dbConn, e, "getTargetTxnId(" + replPolicy + sourceTxnId + ")");
        throw new MetaException("Unable to get target transaction id "
                + StringUtils.stringifyException(e));
      } finally {
        closeDbConn(dbConn);
        unlockInternal();
      }
    } catch (RetryException e) {
      return getTargetTxnId(replPolicy, sourceTxnId);
    }
  }

  private void deleteReplTxnMapEntry(Connection dbConn, long sourceTxnId, String replPolicy) throws SQLException {
    String s = "DELETE FROM \"REPL_TXN_MAP\" WHERE \"RTM_SRC_TXN_ID\" = " + sourceTxnId + " AND \"RTM_REPL_POLICY\" = ?";
    try (PreparedStatement pst = sqlGenerator.prepareStmtWithParameters(dbConn, s, Arrays.asList(replPolicy))) {
      LOG.info("Going to execute  <" + s.replaceAll("\\?", "{}") + ">", quoteString(replPolicy));
      pst.executeUpdate();
    }
  }

  @Override
  @RetrySemantics.Idempotent
  public void abortTxn(AbortTxnRequest rqst) throws NoSuchTxnException, MetaException, TxnAbortedException {
    long txnid = rqst.getTxnid();
    long sourceTxnId = -1;
    try {
      Connection dbConn = null;
      Statement stmt = null;
      try {
        lockInternal();
        dbConn = getDbConn(Connection.TRANSACTION_READ_COMMITTED);
        stmt = dbConn.createStatement();

        if (rqst.isSetReplPolicy()) {
          sourceTxnId = rqst.getTxnid();
          List<Long> targetTxnIds = getTargetTxnIdList(rqst.getReplPolicy(),
                  Collections.singletonList(sourceTxnId), dbConn);
          if (targetTxnIds.isEmpty()) {
            // Idempotent case where txn was already closed or abort txn event received without
            // corresponding open txn event.
            LOG.info("Target txn id is missing for source txn id : " + sourceTxnId +
                    " and repl policy " + rqst.getReplPolicy());
            return;
          }
          assert targetTxnIds.size() == 1;
          txnid = targetTxnIds.get(0);
        }

        Optional<TxnType> txnType = getOpenTxnTypeAndLock(stmt, txnid);
        if (!txnType.isPresent()) {
          TxnStatus status = findTxnState(txnid, stmt);
          if (status == TxnStatus.ABORTED) {
            if (rqst.isSetReplPolicy()) {
              // in case of replication, idempotent is taken care by getTargetTxnId
              LOG.warn("Invalid state ABORTED for transactions started using replication replay task");
              deleteReplTxnMapEntry(dbConn, sourceTxnId, rqst.getReplPolicy());
            }
            LOG.info("abortTxn(" + JavaUtils.txnIdToString(txnid) +
              ") requested by it is already " + TxnStatus.ABORTED);
            return;
          }
          raiseTxnUnexpectedState(status, txnid);
        }
        abortTxns(dbConn, Collections.singletonList(txnid), true);

        if (rqst.isSetReplPolicy()) {
          deleteReplTxnMapEntry(dbConn, sourceTxnId, rqst.getReplPolicy());
        }

        if (transactionalListeners != null) {
          MetaStoreListenerNotifier.notifyEventWithDirectSql(transactionalListeners,
                  EventMessage.EventType.ABORT_TXN, new AbortTxnEvent(txnid, txnType.get()), dbConn, sqlGenerator);
        }

        LOG.debug("Going to commit");
        dbConn.commit();
      } catch (SQLException e) {
        LOG.debug("Going to rollback");
        rollbackDBConn(dbConn);
        checkRetryable(dbConn, e, "abortTxn(" + rqst + ")");
        throw new MetaException("Unable to update transaction database "
          + StringUtils.stringifyException(e));
      } finally {
        close(null, stmt, dbConn);
        unlockInternal();
      }
    } catch (RetryException e) {
      abortTxn(rqst);
    }
  }

  @Override
  @RetrySemantics.Idempotent
  public void abortTxns(AbortTxnsRequest rqst) throws MetaException {
    List<Long> txnIds = rqst.getTxn_ids();
    try {
      Connection dbConn = null;
      Statement stmt = null;
      try {
        dbConn = getDbConn(Connection.TRANSACTION_READ_COMMITTED);
        stmt = dbConn.createStatement();

        List<String> queries = new ArrayList<>();
        StringBuilder prefix =
            new StringBuilder("SELECT \"TXN_ID\", \"TXN_TYPE\" from \"TXNS\" where \"TXN_STATE\" = ")
                .append(TxnStatus.OPEN)
                .append(" and \"TXN_TYPE\" != ").append(TxnType.READ_ONLY.getValue()).append(" and ");

        TxnUtils.buildQueryWithINClause(conf, queries, prefix, new StringBuilder(),
            txnIds, "\"TXN_ID\"", false, false);

        Map<Long, TxnType> nonReadOnlyTxns = new HashMap<>();
        for (String query : queries) {
          LOG.debug("Going to execute query<" + query + ">");
          try (ResultSet rs = stmt.executeQuery(sqlGenerator.addForUpdateClause(query))) {
            while (rs.next()) {
              TxnType txnType = TxnType.findByValue(rs.getInt(2));
              nonReadOnlyTxns.put(rs.getLong(1), txnType);
            }
          }
        }
        int numAborted = abortTxns(dbConn, txnIds, false);
        if (numAborted != txnIds.size()) {
          LOG.warn("Abort Transactions command only aborted " + numAborted + " out of " +
              txnIds.size() + " transactions. It's possible that the other " +
              (txnIds.size() - numAborted) +
              " transactions have been aborted or committed, or the transaction ids are invalid.");
        }

        if (transactionalListeners != null){
          for (Long txnId : txnIds) {
            MetaStoreListenerNotifier.notifyEventWithDirectSql(transactionalListeners,
                    EventMessage.EventType.ABORT_TXN, new AbortTxnEvent(txnId,
                nonReadOnlyTxns.getOrDefault(txnId, TxnType.READ_ONLY)), dbConn, sqlGenerator);
          }
        }
        LOG.debug("Going to commit");
        dbConn.commit();
      } catch (SQLException e) {
        LOG.debug("Going to rollback");
        rollbackDBConn(dbConn);
        checkRetryable(dbConn, e, "abortTxns(" + rqst + ")");
        throw new MetaException("Unable to update transaction database "
            + StringUtils.stringifyException(e));
      } finally {
        closeStmt(stmt);
        closeDbConn(dbConn);
      }
    } catch (RetryException e) {
      abortTxns(rqst);
    }
  }

  private void updateReplId(Connection dbConn, ReplLastIdInfo replLastIdInfo) throws SQLException, MetaException {
    PreparedStatement pst = null;
    PreparedStatement pstInt = null;
    ResultSet rs = null;
    ResultSet prs = null;
    Statement stmt = null;
    String lastReplId = Long.toString(replLastIdInfo.getLastReplId());
    String catalog = replLastIdInfo.isSetCatalog() ? normalizeIdentifier(replLastIdInfo.getCatalog()) :
            MetaStoreUtils.getDefaultCatalog(conf);
    String db = normalizeIdentifier(replLastIdInfo.getDatabase());
    String table = replLastIdInfo.isSetTable() ? normalizeIdentifier(replLastIdInfo.getTable()) : null;
    List<String> partList = replLastIdInfo.isSetPartitionList() ? replLastIdInfo.getPartitionList() : null;

    try {
      stmt = dbConn.createStatement();

      String s = sqlGenerator.getDbProduct().getPrepareTxnStmt();
      if (s != null) {
        stmt.execute(s);
      }

      String query = "select \"DB_ID\" from \"DBS\" where \"NAME\" = ?  and \"CTLG_NAME\" = ?";
      List<String> params = Arrays.asList(db, catalog);
      pst = sqlGenerator.prepareStmtWithParameters(dbConn, query, params);
      LOG.debug("Going to execute query <" + query.replaceAll("\\?", "{}") + ">",
              quoteString(db), quoteString(catalog));
      rs = pst.executeQuery();
      if (!rs.next()) {
        throw new MetaException("DB with name " + db + " does not exist in catalog " + catalog);
      }
      long dbId = rs.getLong(1);
      rs.close();
      pst.close();

      // not used select for update as it will be updated by single thread only from repl load
      rs = stmt.executeQuery("SELECT \"PARAM_VALUE\" FROM \"DATABASE_PARAMS\" WHERE \"PARAM_KEY\" = " +
              "'repl.last.id' AND \"DB_ID\" = " + dbId);
      if (!rs.next()) {
        query = "INSERT INTO \"DATABASE_PARAMS\" VALUES ( " + dbId + " , 'repl.last.id' , ? )";
      } else {
        query = "UPDATE \"DATABASE_PARAMS\" SET \"PARAM_VALUE\" = ? WHERE \"DB_ID\" = " + dbId +
                " AND \"PARAM_KEY\" = 'repl.last.id'";
      }
      close(rs);
      params = Arrays.asList(lastReplId);
      pst = sqlGenerator.prepareStmtWithParameters(dbConn, query, params);
      LOG.debug("Updating repl id for db <" + query.replaceAll("\\?", "{}") + ">", lastReplId);
      if (pst.executeUpdate() != 1) {
        //only one row insert or update should happen
        throw new RuntimeException("DATABASE_PARAMS is corrupted for db " + db);
      }
      pst.close();

      if (table == null) {
        // if only database last repl id to be updated.
        return;
      }

      query = "SELECT \"TBL_ID\" FROM \"TBLS\" WHERE \"TBL_NAME\" = ? AND \"DB_ID\" = " + dbId;
      params = Arrays.asList(table);
      pst = sqlGenerator.prepareStmtWithParameters(dbConn, query, params);
      LOG.debug("Going to execute query <" + query.replaceAll("\\?", "{}") + ">", quoteString(table));

      rs = pst.executeQuery();
      if (!rs.next()) {
        throw new MetaException("Table with name " + table + " does not exist in db " + catalog + "." + db);
      }
      long tblId = rs.getLong(1);
      rs.close();
      pst.close();

      // select for update is not required as only one task will update this during repl load.
      rs = stmt.executeQuery("SELECT \"PARAM_VALUE\" FROM \"TABLE_PARAMS\" WHERE \"PARAM_KEY\" = " +
              "'repl.last.id' AND \"TBL_ID\" = " + tblId);
      if (!rs.next()) {
        query = "INSERT INTO \"TABLE_PARAMS\" VALUES ( " + tblId + " , 'repl.last.id' , ? )";
      } else {
        query = "UPDATE \"TABLE_PARAMS\" SET \"PARAM_VALUE\" = ? WHERE \"TBL_ID\" = " + tblId +
                " AND \"PARAM_KEY\" = 'repl.last.id'";
      }
      rs.close();

      params = Arrays.asList(lastReplId);
      pst = sqlGenerator.prepareStmtWithParameters(dbConn, query, params);
      LOG.debug("Updating repl id for table <" + query.replaceAll("\\?", "{}") + ">", lastReplId);
      if (pst.executeUpdate() != 1) {
        //only one row insert or update should happen
        throw new RuntimeException("TABLE_PARAMS is corrupted for table " + table);
      }
      pst.close();

      if (partList == null || partList.isEmpty()) {
        return;
      }

      List<String> questions = new ArrayList<>();
      for(int i = 0; i < partList.size(); ++i) {
        questions.add("?");
      }

      List<String> queries = new ArrayList<>();
      StringBuilder prefix = new StringBuilder();
      StringBuilder suffix = new StringBuilder();
      prefix.append("SELECT \"PART_ID\" FROM \"PARTITIONS\" WHERE \"TBL_ID\" = " + tblId + " and ");

      // Populate the complete query with provided prefix and suffix
      List<Integer> counts = TxnUtils.buildQueryWithINClauseStrings(conf, queries, prefix, suffix,
              questions, "\"PART_NAME\"", true, false);
      int totalCount = 0;
      assert queries.size() == counts.size();
      params = Arrays.asList(lastReplId);
      for (int i = 0; i < queries.size(); i++) {
        query = queries.get(i);
        int partCount = counts.get(i);

        LOG.debug("Going to execute query " + query + " with partitions " +
                partList.subList(totalCount, (totalCount + partCount)));
        pst = dbConn.prepareStatement(query);
        for (int j = 0; j < partCount; j++) {
          pst.setString(j + 1, partList.get(totalCount + j));
        }
        totalCount += partCount;
        prs = pst.executeQuery();
        while (prs.next()) {
          long partId = prs.getLong(1);
          rs = stmt.executeQuery("SELECT \"PARAM_VALUE\" FROM \"PARTITION_PARAMS\" WHERE \"PARAM_KEY\" " +
                  " = 'repl.last.id' AND \"PART_ID\" = " + partId);
          if (!rs.next()) {
            query = "INSERT INTO \"PARTITION_PARAMS\" VALUES ( " + partId + " , 'repl.last.id' , ? )";
          } else {
            query = "UPDATE \"PARTITION_PARAMS\" SET \"PARAM_VALUE\" = ? " +
                    " WHERE \"PART_ID\" = " + partId + " AND \"PARAM_KEY\" = 'repl.last.id'";
          }
          rs.close();

          pstInt = sqlGenerator.prepareStmtWithParameters(dbConn, query, params);
          LOG.debug("Updating repl id for part <" + query.replaceAll("\\?", "{}") + ">", lastReplId);
          if (pstInt.executeUpdate() != 1) {
            //only one row insert or update should happen
            throw new RuntimeException("PARTITION_PARAMS is corrupted for partition " + partId);
          }
          partCount--;
          pstInt.close();
        }
        if (partCount != 0) {
          throw new MetaException(partCount + " Number of partition among " + partList + " does not exist in table " +
                  catalog + "." + db + "." + table);
        }
        prs.close();
        pst.close();
      }
    } finally {
      closeStmt(stmt);
      close(rs);
      close(prs);
      closeStmt(pst);
      closeStmt(pstInt);
    }
  }

  /**
   * Concurrency/isolation notes:
   * This is mutexed with {@link #openTxns(OpenTxnRequest)} and other {@link #commitTxn(CommitTxnRequest)}
   * operations using select4update on NEXT_TXN_ID. Also, mutexes on TXNS table for specific txnid:X
   * see more notes below.
   * In order to prevent lost updates, we need to determine if any 2 transactions overlap.  Each txn
   * is viewed as an interval [M,N]. M is the txnid and N is taken from the same NEXT_TXN_ID sequence
   * so that we can compare commit time of txn T with start time of txn S.  This sequence can be thought of
   * as a logical time counter. If S.commitTime < T.startTime, T and S do NOT overlap.
   *
   * Motivating example:
   * Suppose we have multi-statment transactions T and S both of which are attempting x = x + 1
   * In order to prevent lost update problem, then the non-overlapping txns must lock in the snapshot
   * that they read appropriately. In particular, if txns do not overlap, then one follows the other
   * (assuming they write the same entity), and thus the 2nd must see changes of the 1st.  We ensure
   * this by locking in snapshot after
   * {@link #openTxns(OpenTxnRequest)} call is made (see org.apache.hadoop.hive.ql.Driver.acquireLocksAndOpenTxn)
   * and mutexing openTxn() with commit(). In other words, once a S.commit() starts we must ensure
   * that txn T which will be considered a later txn, locks in a snapshot that includes the result
   * of S's commit (assuming no other txns).
   * As a counter example, suppose we have S[3,3] and T[4,4] (commitId=txnid means no other transactions
   * were running in parallel). If T and S both locked in the same snapshot (for example commit of
   * txnid:2, which is possible if commitTxn() and openTxnx() is not mutexed)
   * 'x' would be updated to the same value by both, i.e. lost update.
   */
  @Override
  @RetrySemantics.Idempotent("No-op if already committed")
  public void commitTxn(CommitTxnRequest rqst)
    throws NoSuchTxnException, TxnAbortedException, MetaException {
    char isUpdateDelete = 'N';
    long txnid = rqst.getTxnid();
    long sourceTxnId = -1;

    try {
      Connection dbConn = null;
      Statement stmt = null;
      Long commitId = null;
      try {
        lockInternal();
        dbConn = getDbConn(Connection.TRANSACTION_READ_COMMITTED);
        stmt = dbConn.createStatement();

        if (rqst.isSetReplLastIdInfo()) {
          updateReplId(dbConn, rqst.getReplLastIdInfo());
        }

        if (rqst.isSetReplPolicy()) {
          sourceTxnId = rqst.getTxnid();
          List<Long> targetTxnIds = getTargetTxnIdList(rqst.getReplPolicy(),
                  Collections.singletonList(sourceTxnId), dbConn);
          if (targetTxnIds.isEmpty()) {
            // Idempotent case where txn was already closed or commit txn event received without
            // corresponding open txn event.
            LOG.info("Target txn id is missing for source txn id : " + sourceTxnId +
                    " and repl policy " + rqst.getReplPolicy());
            return;
          }
          assert targetTxnIds.size() == 1;
          txnid = targetTxnIds.get(0);
        }

        /**
         * Runs at READ_COMMITTED with S4U on TXNS row for "txnid".  S4U ensures that no other
         * operation can change this txn (such acquiring locks). While lock() and commitTxn()
         * should not normally run concurrently (for same txn) but could due to bugs in the client
         * which could then corrupt internal transaction manager state.  Also competes with abortTxn().
         */
        Optional<TxnType> txnType = getOpenTxnTypeAndLock(stmt, txnid);
        if (!txnType.isPresent()) {
          //if here, txn was not found (in expected state)
          TxnStatus actualTxnStatus = findTxnState(txnid, stmt);
          if (actualTxnStatus == TxnStatus.COMMITTED) {
            if (rqst.isSetReplPolicy()) {
              // in case of replication, idempotent is taken care by getTargetTxnId
              LOG.warn("Invalid state COMMITTED for transactions started using replication replay task");
            }
            /**
             * This makes the operation idempotent
             * (assume that this is most likely due to retry logic)
             */
            LOG.info("Nth commitTxn(" + JavaUtils.txnIdToString(txnid) + ") msg");
            return;
          }
          raiseTxnUnexpectedState(actualTxnStatus, txnid);
        }

        String conflictSQLSuffix = "FROM \"TXN_COMPONENTS\" WHERE \"TC_TXNID\"=" + txnid + " AND \"TC_OPERATION_TYPE\" IN (" +
                OperationType.UPDATE + "," + OperationType.DELETE + ")";

        long tempCommitId = generateTemporaryId();
        if (txnType.get() != TxnType.READ_ONLY
                && !rqst.isSetReplPolicy()
                && isUpdateOrDelete(stmt, conflictSQLSuffix)) {

          isUpdateDelete = 'Y';
          //if here it means currently committing txn performed update/delete and we should check WW conflict
          /**
           * "select distinct" is used below because
           * 1. once we get to multi-statement txns, we only care to record that something was updated once
           * 2. if {@link #addDynamicPartitions(AddDynamicPartitions)} is retried by caller it may create
           *  duplicate entries in TXN_COMPONENTS
           * but we want to add a PK on WRITE_SET which won't have unique rows w/o this distinct
           * even if it includes all of its columns
           *
           * First insert into write_set using a temporary commitID, which will be updated in a separate call,
           * see: {@link #updateWSCommitIdAndCleanUpMetadata(Statement, long, TxnType, Long, long)}}.
           * This should decrease the scope of the S4U lock on the next_txn_id table.
           */
          Savepoint undoWriteSetForCurrentTxn = dbConn.setSavepoint();
          stmt.executeUpdate("INSERT INTO \"WRITE_SET\" (\"WS_DATABASE\", \"WS_TABLE\", \"WS_PARTITION\", \"WS_TXNID\", \"WS_COMMIT_ID\", \"WS_OPERATION_TYPE\")" +
                          " SELECT DISTINCT \"TC_DATABASE\", \"TC_TABLE\", \"TC_PARTITION\", \"TC_TXNID\", " + tempCommitId + ", \"TC_OPERATION_TYPE\" " + conflictSQLSuffix);

          /**
           * This S4U will mutex with other commitTxn() and openTxns().
           * -1 below makes txn intervals look like [3,3] [4,4] if all txns are serial
           * Note: it's possible to have several txns have the same commit id.  Suppose 3 txns start
           * at the same time and no new txns start until all 3 commit.
           * We could've incremented the sequence for commitId as well but it doesn't add anything functionally.
           */
          acquireTxnLock(stmt, false);
          commitId = getHighWaterMark(stmt);

          if (!rqst.isExclWriteEnabled()) {
            /**
             * see if there are any overlapping txns that wrote the same element, i.e. have a conflict
             * Since entire commit operation is mutexed wrt other start/commit ops,
             * committed.ws_commit_id <= current.ws_commit_id for all txns
             * thus if committed.ws_commit_id < current.ws_txnid, transactions do NOT overlap
             * For example, [17,20] is committed, [6,80] is being committed right now - these overlap
             * [17,20] committed and [21,21] committing now - these do not overlap.
             * [17,18] committed and [18,19] committing now - these overlap  (here 18 started while 17 was still running)
             */
            try (ResultSet rs = checkForWriteConflict(stmt, txnid)) {
              if (rs.next()) {
                //found a conflict, so let's abort the txn
                String committedTxn = "[" + JavaUtils.txnIdToString(rs.getLong(1)) + "," + rs.getLong(2) + "]";
                StringBuilder resource = new StringBuilder(rs.getString(3)).append("/").append(rs.getString(4));
                String partitionName = rs.getString(5);
                if (partitionName != null) {
                  resource.append('/').append(partitionName);
                }
                String msg = "Aborting [" + JavaUtils.txnIdToString(txnid) + "," + commitId + "]" + " due to a write conflict on " + resource +
                        " committed by " + committedTxn + " " + rs.getString(7) + "/" + rs.getString(8);
                //remove WRITE_SET info for current txn since it's about to abort
                dbConn.rollback(undoWriteSetForCurrentTxn);
                LOG.info(msg);
                //todo: should make abortTxns() write something into TXNS.TXN_META_INFO about this
                if (abortTxns(dbConn, Collections.singletonList(txnid), false) != 1) {
                  throw new IllegalStateException(msg + " FAILED!");
                }
                dbConn.commit();
                throw new TxnAbortedException(msg);
              }
            }
          }
        } else if (txnType.get() == TxnType.COMPACTION) {
          acquireTxnLock(stmt, false);
          commitId = getHighWaterMark(stmt);
        } else {
          /*
           * current txn didn't update/delete anything (may have inserted), so just proceed with commit
           *
           * We only care about commit id for write txns, so for RO (when supported) txns we don't
           * have to mutex on NEXT_TXN_ID.
           * Consider: if RO txn is after a W txn, then RO's openTxns() will be mutexed with W's
           * commitTxn() because both do S4U on NEXT_TXN_ID and thus RO will see result of W txn.
           * If RO < W, then there is no reads-from relationship.
           * In replication flow we don't expect any write write conflict as it should have been handled at source.
           */
          assert true;
        }

        if (txnType.get() != TxnType.READ_ONLY && !rqst.isSetReplPolicy()) {
          moveTxnComponentsToCompleted(stmt, txnid, isUpdateDelete);
        } else if (rqst.isSetReplPolicy()) {
          if (rqst.isSetWriteEventInfos()) {
            String sql = String.format(COMPL_TXN_COMPONENTS_INSERT_QUERY, txnid, quoteChar(isUpdateDelete));
            try (PreparedStatement pstmt = dbConn.prepareStatement(sql)) {
              int insertCounter = 0;
              for (WriteEventInfo writeEventInfo : rqst.getWriteEventInfos()) {
                pstmt.setString(1, writeEventInfo.getDatabase());
                pstmt.setString(2, writeEventInfo.getTable());
                pstmt.setString(3, writeEventInfo.getPartition());
                pstmt.setLong(4, writeEventInfo.getWriteId());

                pstmt.addBatch();
                insertCounter++;
                if (insertCounter % maxBatchSize == 0) {
                  LOG.debug("Executing a batch of <" + sql + "> queries. Batch size: " + maxBatchSize);
                  pstmt.executeBatch();
                }
              }
              if (insertCounter % maxBatchSize != 0) {
                LOG.debug("Executing a batch of <" + sql + "> queries. Batch size: " + insertCounter % maxBatchSize);
                pstmt.executeBatch();
              }
            }
          }
          deleteReplTxnMapEntry(dbConn, sourceTxnId, rqst.getReplPolicy());
        }
        updateWSCommitIdAndCleanUpMetadata(stmt, txnid, txnType.get(), commitId, tempCommitId);
        if (rqst.isSetKeyValue()) {
          updateKeyValueAssociatedWithTxn(rqst, stmt);
        }

        createCommitNotificationEvent(dbConn, txnid , txnType);

        LOG.debug("Going to commit");
        dbConn.commit();
      } catch (SQLException e) {
        LOG.debug("Going to rollback");
        rollbackDBConn(dbConn);
        checkRetryable(dbConn, e, "commitTxn(" + rqst + ")");
        throw new MetaException("Unable to update transaction database "
          + StringUtils.stringifyException(e));
      } finally {
        close(null, stmt, dbConn);
        unlockInternal();
      }
    } catch (RetryException e) {
      commitTxn(rqst);
    }
  }

  /**
   * Create Notifiaction Events on txn commit
   * @param dbConn DatabaseConnection
   * @param txnid committed txn
   * @param txnType transaction type
   * @throws MetaException ex
   */
  protected void createCommitNotificationEvent(Connection dbConn, long txnid, Optional<TxnType> txnType)
      throws MetaException, SQLException {
    if (transactionalListeners != null) {
      MetaStoreListenerNotifier.notifyEventWithDirectSql(transactionalListeners,
              EventMessage.EventType.COMMIT_TXN, new CommitTxnEvent(txnid, txnType.get()), dbConn, sqlGenerator);
    }
  }

  private boolean isUpdateOrDelete(Statement stmt, String conflictSQLSuffix) throws SQLException, MetaException {
    try (ResultSet rs = stmt.executeQuery(sqlGenerator.addLimitClause(1,
            "\"TC_OPERATION_TYPE\" " + conflictSQLSuffix))) {
      return rs.next();
    }
  }

  /**
   * Checks if there are transactions that are overlapping, i.e. conflicting with the current one.
   * Valid only if the caller txn holds an exclusive lock that prevents other txns to make changes to the same tables/partitions.
   * Only considers txn performing update/delete and intentionally ignores inserts.
   * @param txnid
   * @return max Id for the conflicting transaction, if any, otherwise -1
   * @throws MetaException
   */
  public long getLatestTxnIdInConflict(long txnid) throws MetaException {
    Connection dbConn = null;
    Statement stmt = null;

    try {
      dbConn = getDbConn(Connection.TRANSACTION_READ_COMMITTED);
      stmt = dbConn.createStatement();

      String writeConflictQuery = "SELECT MAX(\"COMMITTED\".\"WS_TXNID\")" +
        " FROM \"WRITE_SET\" \"COMMITTED\" " +
        "   INNER JOIN (" +
        "SELECT DISTINCT \"TC_DATABASE\", \"TC_TABLE\", \"TC_PARTITION\", \"TC_TXNID\" " +
        " FROM \"TXN_COMPONENTS\"  " +
        "   WHERE \"TC_TXNID\" = " + txnid +
        "     AND \"TC_OPERATION_TYPE\" IN (" + OperationType.UPDATE + "," + OperationType.DELETE + ")) \"CUR\" " +
        "   ON \"COMMITTED\".\"WS_DATABASE\" = \"CUR\".\"TC_DATABASE\" " +
        "     AND \"COMMITTED\".\"WS_TABLE\" = \"CUR\".\"TC_TABLE\" " +
        //For partitioned table we always track writes at partition level (never at table)
        //and for non partitioned - always at table level, thus the same table should never
        //have entries with partition key and w/o
        "     AND (\"COMMITTED\".\"WS_PARTITION\" = \"CUR\".\"TC_PARTITION\" OR " +
        "       \"CUR\".\"TC_PARTITION\" IS NULL) " +
        " WHERE \"CUR\".\"TC_TXNID\" <= \"COMMITTED\".\"WS_COMMIT_ID\""; //txns overlap

      LOG.debug("Going to execute query: <" + writeConflictQuery + ">");
      ResultSet rs = stmt.executeQuery(writeConflictQuery);
      return rs.next() ? rs.getLong(1) : -1;

    } catch (Exception e) {
      throw new MetaException(StringUtils.stringifyException(e));

    } finally {
      closeStmt(stmt);
      closeDbConn(dbConn);
    }
  }

  private ResultSet checkForWriteConflict(Statement stmt, long txnid) throws SQLException, MetaException {
    String writeConflictQuery = sqlGenerator.addLimitClause(1, "\"COMMITTED\".\"WS_TXNID\", \"COMMITTED\".\"WS_COMMIT_ID\", " +
            "\"COMMITTED\".\"WS_DATABASE\", \"COMMITTED\".\"WS_TABLE\", \"COMMITTED\".\"WS_PARTITION\", " +
            "\"CUR\".\"WS_COMMIT_ID\" \"CUR_WS_COMMIT_ID\", \"CUR\".\"WS_OPERATION_TYPE\" \"CUR_OP\", " +
            "\"COMMITTED\".\"WS_OPERATION_TYPE\" \"COMMITTED_OP\" FROM \"WRITE_SET\" \"COMMITTED\" INNER JOIN \"WRITE_SET\" \"CUR\" " +
            "ON \"COMMITTED\".\"WS_DATABASE\"=\"CUR\".\"WS_DATABASE\" AND \"COMMITTED\".\"WS_TABLE\"=\"CUR\".\"WS_TABLE\" " +
            //For partitioned table we always track writes at partition level (never at table)
            //and for non partitioned - always at table level, thus the same table should never
            //have entries with partition key and w/o
            "AND (\"COMMITTED\".\"WS_PARTITION\"=\"CUR\".\"WS_PARTITION\" OR (\"COMMITTED\".\"WS_PARTITION\" IS NULL AND \"CUR\".\"WS_PARTITION\" IS NULL)) " +
            "WHERE \"CUR\".\"WS_TXNID\" <= \"COMMITTED\".\"WS_COMMIT_ID\"" + //txns overlap; could replace ws_txnid
            // with txnid, though any decent DB should infer this
            " AND \"CUR\".\"WS_TXNID\"=" + txnid + //make sure RHS of join only has rows we just inserted as
            // part of this commitTxn() op
            " AND \"COMMITTED\".\"WS_TXNID\" <> " + txnid + //and LHS only has committed txns
            //U+U and U+D and D+D is a conflict and we don't currently track I in WRITE_SET at all
            //it may seem like D+D should not be in conflict but consider 2 multi-stmt txns
            //where each does "delete X + insert X, where X is a row with the same PK.  This is
            //equivalent to an update of X but won't be in conflict unless D+D is in conflict.
            //The same happens when Hive splits U=I+D early so it looks like 2 branches of a
            //multi-insert stmt (an Insert and a Delete branch).  It also 'feels'
            // un-serializable to allow concurrent deletes
            " and (\"COMMITTED\".\"WS_OPERATION_TYPE\" IN(" + OperationType.UPDATE +
            ", " + OperationType.DELETE +
            ") AND \"CUR\".\"WS_OPERATION_TYPE\" IN(" + OperationType.UPDATE+ ", "
            + OperationType.DELETE + "))");
    LOG.debug("Going to execute query: <" + writeConflictQuery + ">");
    return stmt.executeQuery(writeConflictQuery);
  }

  private void moveTxnComponentsToCompleted(Statement stmt, long txnid, char isUpdateDelete) throws SQLException {
    // Move the record from txn_components into completed_txn_components so that the compactor
    // knows where to look to compact.
    String s = "INSERT INTO \"COMPLETED_TXN_COMPONENTS\" (\"CTC_TXNID\", \"CTC_DATABASE\", " +
            "\"CTC_TABLE\", \"CTC_PARTITION\", \"CTC_WRITEID\", \"CTC_UPDATE_DELETE\") SELECT \"TC_TXNID\"," +
        " \"TC_DATABASE\", \"TC_TABLE\", \"TC_PARTITION\", \"TC_WRITEID\", '" + isUpdateDelete +
        "' FROM \"TXN_COMPONENTS\" WHERE \"TC_TXNID\" = " + txnid +
        //we only track compactor activity in TXN_COMPONENTS to handle the case where the
        //compactor txn aborts - so don't bother copying it to COMPLETED_TXN_COMPONENTS
        " AND \"TC_OPERATION_TYPE\" <> " + OperationType.COMPACT;
    LOG.debug("Going to execute insert <" + s + ">");

    if ((stmt.executeUpdate(s)) < 1) {
      //this can be reasonable for an empty txn START/COMMIT or read-only txn
      //also an IUD with DP that didn't match any rows.
      LOG.info("Expected to move at least one record from txn_components to " +
              "completed_txn_components when committing txn! " + JavaUtils.txnIdToString(txnid));
    }
  }

  /**
   * See overridden method in CompactionTxnHandler also.
   */
  protected void updateWSCommitIdAndCleanUpMetadata(Statement stmt, long txnid, TxnType txnType,
      Long commitId, long tempId) throws SQLException, MetaException {
    List<String> queryBatch = new ArrayList<>(5);
    // update write_set with real commitId
    if (commitId != null) {
      queryBatch.add("UPDATE \"WRITE_SET\" SET \"WS_COMMIT_ID\" = " + commitId +
              " WHERE \"WS_COMMIT_ID\" = " + tempId + " AND \"WS_TXNID\" = " + txnid);
    }
    // clean up txn related metadata
    if (txnType != TxnType.READ_ONLY) {
      queryBatch.add("DELETE FROM \"TXN_COMPONENTS\" WHERE \"TC_TXNID\" = " + txnid);
    }
    queryBatch.add("DELETE FROM \"HIVE_LOCKS\" WHERE \"HL_TXNID\" = " + txnid);
    // DO NOT remove the transaction from the TXN table, the cleaner will remove it when appropriate
    queryBatch.add("UPDATE \"TXNS\" SET \"TXN_STATE\" = " + TxnStatus.COMMITTED + " WHERE \"TXN_ID\" = " + txnid);
    if (txnType == TxnType.MATER_VIEW_REBUILD) {
      queryBatch.add("DELETE FROM \"MATERIALIZATION_REBUILD_LOCKS\" WHERE \"MRL_TXN_ID\" = " + txnid);
    }
    // execute all in one batch
    executeQueriesInBatchNoCount(dbProduct, stmt, queryBatch, maxBatchSize);
  }

  private void updateKeyValueAssociatedWithTxn(CommitTxnRequest rqst, Statement stmt) throws SQLException {
    if (!rqst.getKeyValue().getKey().startsWith(TxnStore.TXN_KEY_START)) {
      String errorMsg = "Error updating key/value in the sql backend with"
          + " txnId=" + rqst.getTxnid() + ","
          + " tableId=" + rqst.getKeyValue().getTableId() + ","
          + " key=" + rqst.getKeyValue().getKey() + ","
          + " value=" + rqst.getKeyValue().getValue() + "."
          + " key should start with " + TXN_KEY_START + ".";
      LOG.warn(errorMsg);
      throw new IllegalArgumentException(errorMsg);
    }
    String s = "UPDATE \"TABLE_PARAMS\" SET"
        + " \"PARAM_VALUE\" = " + quoteString(rqst.getKeyValue().getValue())
        + " WHERE \"TBL_ID\" = " + rqst.getKeyValue().getTableId()
        + " AND \"PARAM_KEY\" = " + quoteString(rqst.getKeyValue().getKey());
    LOG.debug("Going to execute update <" + s + ">");
    int affectedRows = stmt.executeUpdate(s);
    if (affectedRows != 1) {
      String errorMsg = "Error updating key/value in the sql backend with"
          + " txnId=" + rqst.getTxnid() + ","
          + " tableId=" + rqst.getKeyValue().getTableId() + ","
          + " key=" + rqst.getKeyValue().getKey() + ","
          + " value=" + rqst.getKeyValue().getValue() + "."
          + " Only one row should have been affected but "
          + affectedRows + " rows where affected.";
      LOG.warn(errorMsg);
      throw new IllegalStateException(errorMsg);
    }
  }

  /**
   * Replicate Table Write Ids state to mark aborted write ids and writeid high water mark.
   * @param rqst info on table/partitions and writeid snapshot to replicate.
   * @throws MetaException
   */
  @Override
  @RetrySemantics.Idempotent("No-op if already replicated the writeid state")
  public void replTableWriteIdState(ReplTblWriteIdStateRequest rqst) throws MetaException {
    String dbName = rqst.getDbName().toLowerCase();
    String tblName = rqst.getTableName().toLowerCase();
    ValidWriteIdList validWriteIdList = new ValidReaderWriteIdList(rqst.getValidWriteIdlist());

    // Get the abortedWriteIds which are already sorted in ascending order.
    List<Long> abortedWriteIds = getAbortedWriteIds(validWriteIdList);
    int numAbortedWrites = abortedWriteIds.size();
    try {
      Connection dbConn = null;
      Statement stmt = null;
      PreparedStatement pStmt = null;
      List<PreparedStatement> insertPreparedStmts = null;
      ResultSet rs = null;
      List<String> params = Arrays.asList(dbName, tblName);
      try {
        lockInternal();
        dbConn = getDbConn(Connection.TRANSACTION_READ_COMMITTED);
        stmt = dbConn.createStatement();

        // Check if this txn state is already replicated for this given table. If yes, then it is
        // idempotent case and just return.
        String sql = "SELECT \"NWI_NEXT\" FROM \"NEXT_WRITE_ID\" WHERE \"NWI_DATABASE\" = ? AND \"NWI_TABLE\" = ?";
        pStmt = sqlGenerator.prepareStmtWithParameters(dbConn, sql, params);
        LOG.debug("Going to execute query <" + sql.replaceAll("\\?", "{}") + ">",
                quoteString(dbName), quoteString(tblName));
        rs = pStmt.executeQuery();
        if (rs.next()) {
          LOG.info("Idempotent flow: WriteId state <" + validWriteIdList + "> is already applied for the table: "
                  + dbName + "." + tblName);
          rollbackDBConn(dbConn);
          return;
        }

        if (numAbortedWrites > 0) {
          // Allocate/Map one txn per aborted writeId and abort the txn to mark writeid as aborted.
          // We don't use the txnLock, all of these transactions will be aborted in this one rdbm transaction
          // So they will not effect the commitTxn in any way
          List<Long> txnIds = openTxns(dbConn,
                  new OpenTxnRequest(numAbortedWrites, rqst.getUser(), rqst.getHostName()));
          assert(numAbortedWrites == txnIds.size());

          // Map each aborted write id with each allocated txn.
          List<String> rows = new ArrayList<>();
          List<List<String>> paramsList = new ArrayList<>();
          int i = 0;
          for (long txn : txnIds) {
            long writeId = abortedWriteIds.get(i++);
            rows.add(txn + ", ?, ?, " + writeId);
            paramsList.add(params);
            LOG.info("Allocated writeID: " + writeId + " for txnId: " + txn);
          }

          // Insert entries to TXN_TO_WRITE_ID for aborted write ids
          insertPreparedStmts = sqlGenerator.createInsertValuesPreparedStmt(dbConn,
                  "\"TXN_TO_WRITE_ID\" (\"T2W_TXNID\", \"T2W_DATABASE\", \"T2W_TABLE\", \"T2W_WRITEID\")", rows,
                  paramsList);
          for (PreparedStatement pst : insertPreparedStmts) {
            pst.execute();
          }

          // Abort all the allocated txns so that the mapped write ids are referred as aborted ones.
          int numAborts = abortTxns(dbConn, txnIds, false);
          assert(numAborts == numAbortedWrites);
        }

        // There are some txns in the list which has no write id allocated and hence go ahead and do it.
        // Get the next write id for the given table and update it with new next write id.
        // It is expected NEXT_WRITE_ID doesn't have entry for this table and hence directly insert it.
        long nextWriteId = validWriteIdList.getHighWatermark() + 1;

        // First allocation of write id (hwm+1) should add the table to the next_write_id meta table.
        sql = "INSERT INTO \"NEXT_WRITE_ID\" (\"NWI_DATABASE\", \"NWI_TABLE\", \"NWI_NEXT\") VALUES (?, ?, "
                + Long.toString(nextWriteId) + ")";
        closeStmt(pStmt);
        pStmt = sqlGenerator.prepareStmtWithParameters(dbConn, sql, params);
        LOG.debug("Going to execute insert <" + sql.replaceAll("\\?", "{}") + ">",
                quoteString(dbName), quoteString(tblName));
        pStmt.execute();

        LOG.info("WriteId state <" + validWriteIdList + "> is applied for the table: " + dbName + "." + tblName);
        LOG.debug("Going to commit");
        dbConn.commit();
      } catch (SQLException e) {
        LOG.debug("Going to rollback");
        rollbackDBConn(dbConn);
        checkRetryable(dbConn, e, "replTableWriteIdState(" + rqst + ")", true);
        throw new MetaException("Unable to update transaction database "
                + StringUtils.stringifyException(e));
      } finally {
        if (insertPreparedStmts != null) {
          for (PreparedStatement pst : insertPreparedStmts) {
            closeStmt(pst);
          }
        }
        closeStmt(pStmt);
        close(rs, stmt, dbConn);
        unlockInternal();
      }
    } catch (RetryException e) {
      replTableWriteIdState(rqst);
    }

    // Schedule Major compaction on all the partitions/table to clean aborted data
    if (numAbortedWrites > 0) {
      CompactionRequest compactRqst = new CompactionRequest(rqst.getDbName(), rqst.getTableName(),
              CompactionType.MAJOR);
      if (rqst.isSetPartNames()) {
        for (String partName : rqst.getPartNames()) {
          compactRqst.setPartitionname(partName);
          compact(compactRqst);
        }
      } else {
        compact(compactRqst);
      }
    }
  }

  private List<Long> getAbortedWriteIds(ValidWriteIdList validWriteIdList) {
    return Arrays.stream(validWriteIdList.getInvalidWriteIds())
        .filter(validWriteIdList::isWriteIdAborted)
        .boxed()
        .collect(Collectors.toList());
  }

  private ValidTxnList getValidTxnList(Connection dbConn, String fullTableName, Long writeId) throws MetaException,
          SQLException {
    PreparedStatement pst = null;
    ResultSet rs = null;
    try {
      String[] names = TxnUtils.getDbTableName(fullTableName);
      assert names.length == 2;
      List<String> params = Arrays.asList(names[0], names[1]);
      String s =
          "SELECT \"T2W_TXNID\" FROM \"TXN_TO_WRITE_ID\" WHERE \"T2W_DATABASE\" = ? AND "
              + "\"T2W_TABLE\" = ? AND \"T2W_WRITEID\" = "+ writeId;
      pst = sqlGenerator.prepareStmtWithParameters(dbConn, s, params);
      LOG.debug("Going to execute query <" + s.replaceAll("\\?", "{}") + ">", quoteString(names[0]),
              quoteString(names[1]));
      rs = pst.executeQuery();
      if (rs.next()) {
        return TxnCommonUtils.createValidReadTxnList(getOpenTxns(), rs.getLong(1));
      }
      throw new MetaException("invalid write id " + writeId + " for table " + fullTableName);
    } finally {
      close(rs, pst, null);
    }
  }

  @Override
  @RetrySemantics.ReadOnly
  public GetValidWriteIdsResponse getValidWriteIds(GetValidWriteIdsRequest rqst) throws MetaException {
    try {
      Connection dbConn = null;
      ValidTxnList validTxnList;

      try {
        /**
         * This runs at READ_COMMITTED for exactly the same reason as {@link #getOpenTxnsInfo()}
         */
        dbConn = getDbConn(Connection.TRANSACTION_READ_COMMITTED);

        // We should prepare the valid write ids list based on validTxnList of current txn.
        // If no txn exists in the caller, then they would pass null for validTxnList and so it is
        // required to get the current state of txns to make validTxnList
        if (rqst.isSetValidTxnList()) {
          assert rqst.isSetWriteId() == false;
          validTxnList = new ValidReadTxnList(rqst.getValidTxnList());
        } else if (rqst.isSetWriteId()) {
          validTxnList = getValidTxnList(dbConn, rqst.getFullTableNames().get(0), rqst.getWriteId());
        } else {
          // Passing 0 for currentTxn means, this validTxnList is not wrt to any txn
          validTxnList = TxnCommonUtils.createValidReadTxnList(getOpenTxns(), 0);
        }

        // Get the valid write id list for all the tables read by the current txn
        List<TableValidWriteIds> tblValidWriteIdsList = new ArrayList<>();
        for (String fullTableName : rqst.getFullTableNames()) {
          tblValidWriteIdsList.add(getValidWriteIdsForTable(dbConn, fullTableName, validTxnList));
        }

        LOG.debug("Going to rollback");
        dbConn.rollback();
        GetValidWriteIdsResponse owr = new GetValidWriteIdsResponse(tblValidWriteIdsList);
        return owr;
      } catch (SQLException e) {
        LOG.debug("Going to rollback");
        rollbackDBConn(dbConn);
        checkRetryable(dbConn, e, "getValidWriteIds");
        throw new MetaException("Unable to select from transaction database, "
                + StringUtils.stringifyException(e));
      } finally {
        closeDbConn(dbConn);
      }
    } catch (RetryException e) {
      return getValidWriteIds(rqst);
    }
  }

  // Method to get the Valid write ids list for the given table
  // Input fullTableName is expected to be of format <db_name>.<table_name>
  private TableValidWriteIds getValidWriteIdsForTable(Connection dbConn, String fullTableName,
                                               ValidTxnList validTxnList) throws SQLException {
    PreparedStatement pst = null;
    ResultSet rs = null;
    String[] names = TxnUtils.getDbTableName(fullTableName);
    assert(names.length == 2);
    List<String> params = Arrays.asList(names[0], names[1]);
    try {
      // Need to initialize to 0 to make sure if nobody modified this table, then current txn
      // shouldn't read any data.
      // If there is a conversion from non-acid to acid table, then by default 0 would be assigned as
      // writeId for data from non-acid table and so writeIdHwm=0 would ensure those data are readable by any txns.
      long writeIdHwm = 0;
      List<Long> invalidWriteIdList = new ArrayList<>();
      long minOpenWriteId = Long.MAX_VALUE;
      BitSet abortedBits = new BitSet();
      long txnHwm = validTxnList.getHighWatermark();

      // Find the writeId high water mark based upon txnId high water mark. If found, then, need to
      // traverse through all write Ids less than writeId HWM to make exceptions list.
      // The writeHWM = min(NEXT_WRITE_ID.nwi_next-1, max(TXN_TO_WRITE_ID.t2w_writeid under txnHwm))
      String s = "SELECT MAX(\"T2W_WRITEID\") FROM \"TXN_TO_WRITE_ID\" WHERE \"T2W_TXNID\" <= " + Long.toString(txnHwm)
              + " AND \"T2W_DATABASE\" = ? AND \"T2W_TABLE\" = ?";
      pst = sqlGenerator.prepareStmtWithParameters(dbConn, s, params);
      LOG.debug("Going to execute query<" + s.replaceAll("\\?", "{}") + ">",
              quoteString(names[0]), quoteString(names[1]));
      rs = pst.executeQuery();
      if (rs.next()) {
        writeIdHwm = rs.getLong(1);
      }

      // If no writeIds allocated by txns under txnHwm, then find writeHwm from NEXT_WRITE_ID.
      if (writeIdHwm <= 0) {
        // Need to subtract 1 as nwi_next would be the next write id to be allocated but we need highest
        // allocated write id.
        s = "SELECT \"NWI_NEXT\"-1 FROM \"NEXT_WRITE_ID\" WHERE \"NWI_DATABASE\" = ? AND \"NWI_TABLE\" = ?";
        closeStmt(pst);
        pst = sqlGenerator.prepareStmtWithParameters(dbConn, s, params);
        LOG.debug("Going to execute query<" + s.replaceAll("\\?", "{}") + ">",
                quoteString(names[0]), quoteString(names[1]));
        rs = pst.executeQuery();
        if (rs.next()) {
          writeIdHwm = rs.getLong(1);
        }
      }
      boolean foundValidUncompactedWrite = false;
      // As writeIdHwm is known, query all writeIds under the writeId HWM.
      // If any writeId under HWM is allocated by txn > txnId HWM or belongs to open/aborted txns,
      // then will be added to invalid list. The results should be sorted in ascending order based
      // on write id. The sorting is needed as exceptions list in ValidWriteIdList would be looked-up
      // using binary search.
      s = "SELECT \"T2W_TXNID\", \"T2W_WRITEID\" FROM \"TXN_TO_WRITE_ID\" WHERE \"T2W_WRITEID\" <= " + Long.toString(writeIdHwm)
              + " AND \"T2W_DATABASE\" = ? AND \"T2W_TABLE\" = ? ORDER BY \"T2W_WRITEID\" ASC";
      closeStmt(pst);
      pst = sqlGenerator.prepareStmtWithParameters(dbConn, s, params);
      LOG.debug("Going to execute query<" + s.replaceAll("\\?", "{}") + ">",
              quoteString(names[0]), quoteString(names[1]));
      rs = pst.executeQuery();
      while (rs.next()) {
        long txnId = rs.getLong(1);
        long writeId = rs.getLong(2);
        if (validTxnList.isTxnValid(txnId)) {
          // Skip if the transaction under evaluation is already committed.
          foundValidUncompactedWrite = true;
          continue;
        }
        // The current txn is either in open or aborted state.
        // Mark the write ids state as per the txn state.
        invalidWriteIdList.add(writeId);
        if (validTxnList.isTxnAborted(txnId)) {
          abortedBits.set(invalidWriteIdList.size() - 1);
        } else {
          minOpenWriteId = Math.min(minOpenWriteId, writeId);
        }
      }
      // If we have compacted writes and some invalid writes on the table,
      // return the lowest invalid write as a writeIdHwm and set it as invalid.
      if (!foundValidUncompactedWrite) {
        long writeId = invalidWriteIdList.isEmpty() ? -1 : invalidWriteIdList.get(0);
        invalidWriteIdList = new ArrayList<>();
        abortedBits = new BitSet();

        if (writeId != -1) {
          invalidWriteIdList.add(writeId);
          writeIdHwm = writeId;
          if (writeId != minOpenWriteId) {
            abortedBits.set(0);
          }
        }
      }
      ByteBuffer byteBuffer = ByteBuffer.wrap(abortedBits.toByteArray());
      TableValidWriteIds owi = new TableValidWriteIds(fullTableName, writeIdHwm, invalidWriteIdList, byteBuffer);
      if (minOpenWriteId < Long.MAX_VALUE) {
        owi.setMinOpenWriteId(minOpenWriteId);
      }
      return owi;
    } finally {
      closeStmt(pst);
      close(rs);
    }
  }

  @Override
  @RetrySemantics.Idempotent
  public AllocateTableWriteIdsResponse allocateTableWriteIds(AllocateTableWriteIdsRequest rqst)
          throws MetaException {
    List<Long> txnIds;
    String dbName = rqst.getDbName().toLowerCase();
    String tblName = rqst.getTableName().toLowerCase();
    try {
      Connection dbConn = null;
      PreparedStatement pStmt = null;
      ResultSet rs = null;
      List<TxnToWriteId> txnToWriteIds = new ArrayList<>();
      List<TxnToWriteId> srcTxnToWriteIds = null;
      try {
        lockInternal();
        dbConn = getDbConn(Connection.TRANSACTION_READ_COMMITTED);

        if (rqst.isSetReplPolicy()) {
          srcTxnToWriteIds = rqst.getSrcTxnToWriteIdList();
          List<Long> srcTxnIds = new ArrayList<>();
          assert (rqst.isSetSrcTxnToWriteIdList());
          assert (!rqst.isSetTxnIds());
          assert (!srcTxnToWriteIds.isEmpty());

          for (TxnToWriteId txnToWriteId : srcTxnToWriteIds) {
            srcTxnIds.add(txnToWriteId.getTxnId());
          }
          txnIds = getTargetTxnIdList(rqst.getReplPolicy(), srcTxnIds, dbConn);
          if (srcTxnIds.size() != txnIds.size()) {
            // Idempotent case where txn was already closed but gets allocate write id event.
            // So, just ignore it and return empty list.
            LOG.info("Idempotent case: Target txn id is missing for source txn id : " + srcTxnIds.toString() +
                    " and repl policy " + rqst.getReplPolicy());
            return new AllocateTableWriteIdsResponse(txnToWriteIds);
          }
        } else {
          assert (!rqst.isSetSrcTxnToWriteIdList());
          assert (rqst.isSetTxnIds());
          txnIds = rqst.getTxnIds();
        }

        //Easiest check since we can't differentiate do we handle singleton list or list with multiple txn ids.
        if (txnIds.size() > 1) {
          Collections.sort(txnIds); //easier to read logs and for assumption done in replication flow
        }

        // Check if all the input txns are in valid state.
        // Write IDs should be allocated only for open and not read-only transactions.
        try (Statement stmt = dbConn.createStatement()) {
          if (!isTxnsOpenAndNotReadOnly(txnIds, stmt)) {
            String errorMsg = "Write ID allocation on " + TableName.getDbTable(dbName, tblName)
                    + " failed for input txns: "
                    + getAbortedAndReadOnlyTxns(txnIds, stmt)
                    + getCommittedTxns(txnIds, stmt);
            LOG.error(errorMsg);

            throw new IllegalStateException("Write ID allocation failed on " + TableName.getDbTable(dbName, tblName)
                    + " as not all input txns in open state or read-only");
          }
        }

        List<String> queries = new ArrayList<>();
        StringBuilder prefix = new StringBuilder();
        StringBuilder suffix = new StringBuilder();

        // Traverse the TXN_TO_WRITE_ID to see if any of the input txns already have allocated a
        // write id for the same db.table. If yes, then need to reuse it else have to allocate new one
        // The write id would have been already allocated in case of multi-statement txns where
        // first write on a table will allocate write id and rest of the writes should re-use it.
        prefix.append("SELECT \"T2W_TXNID\", \"T2W_WRITEID\" FROM \"TXN_TO_WRITE_ID\" WHERE")
              .append(" \"T2W_DATABASE\" = ? AND \"T2W_TABLE\" = ? AND ");
        TxnUtils.buildQueryWithINClause(conf, queries, prefix, suffix,
                txnIds, "\"T2W_TXNID\"", false, false);

        long allocatedTxnsCount = 0;
        long writeId;
        List<String> params = Arrays.asList(dbName, tblName);
        for (String query : queries) {
          pStmt = sqlGenerator.prepareStmtWithParameters(dbConn, query, params);
          LOG.debug("Going to execute query <" + query.replaceAll("\\?", "{}") + ">",
                  quoteString(dbName), quoteString(tblName));
          rs = pStmt.executeQuery();
          while (rs.next()) {
            // If table write ID is already allocated for the given transaction, then just use it
            long txnId = rs.getLong(1);
            writeId = rs.getLong(2);
            txnToWriteIds.add(new TxnToWriteId(txnId, writeId));
            allocatedTxnsCount++;
            LOG.info("Reused already allocated writeID: " + writeId + " for txnId: " + txnId);
          }
          closeStmt(pStmt);
        }

        // Batch allocation should always happen atomically. Either write ids for all txns is allocated or none.
        long numOfWriteIds = txnIds.size();
        assert ((allocatedTxnsCount == 0) || (numOfWriteIds == allocatedTxnsCount));
        if (allocatedTxnsCount == numOfWriteIds) {
          // If all the txns in the list have pre-allocated write ids for the given table, then just return.
          // This is for idempotent case.
          return new AllocateTableWriteIdsResponse(txnToWriteIds);
        }

        long srcWriteId = 0;
        if (rqst.isSetReplPolicy()) {
          // In replication flow, we always need to allocate write ID equal to that of source.
          assert (srcTxnToWriteIds != null);
          srcWriteId = srcTxnToWriteIds.get(0).getWriteId();
        }


        // There are some txns in the list which does not have write id allocated and hence go ahead and do it.
        // Get the next write id for the given table and update it with new next write id.
        // This is select for update query which takes a lock if the table entry is already there in NEXT_WRITE_ID
        String s = sqlGenerator.addForUpdateClause(
            "SELECT \"NWI_NEXT\" FROM \"NEXT_WRITE_ID\" WHERE \"NWI_DATABASE\" = ? AND \"NWI_TABLE\" = ?");
        closeStmt(pStmt);
        pStmt = sqlGenerator.prepareStmtWithParameters(dbConn, s, params);
        LOG.debug("Going to execute query <" + s.replaceAll("\\?", "{}") + ">",
                quoteString(dbName), quoteString(tblName));
        rs = pStmt.executeQuery();
        if (!rs.next()) {
          // First allocation of write id should add the table to the next_write_id meta table
          // The initial value for write id should be 1 and hence we add 1 with number of write ids allocated here
          // For repl flow, we need to force set the incoming write id.
          writeId = (srcWriteId > 0) ? srcWriteId : 1;
          s = "INSERT INTO \"NEXT_WRITE_ID\" (\"NWI_DATABASE\", \"NWI_TABLE\", \"NWI_NEXT\") VALUES (?, ?, "
                  + (writeId + numOfWriteIds) + ")";
          closeStmt(pStmt);
          pStmt = sqlGenerator.prepareStmtWithParameters(dbConn, s, params);
          LOG.debug("Going to execute insert <" + s.replaceAll("\\?", "{}") + ">",
                  quoteString(dbName), quoteString(tblName));
          pStmt.execute();
        } else {
          long nextWriteId = rs.getLong(1);
          writeId = (srcWriteId > 0) ? srcWriteId : nextWriteId;

          // Update the NEXT_WRITE_ID for the given table after incrementing by number of write ids allocated
          s = "UPDATE \"NEXT_WRITE_ID\" SET \"NWI_NEXT\" = " + (writeId + numOfWriteIds)
                  + " WHERE \"NWI_DATABASE\" = ? AND \"NWI_TABLE\" = ?";
          closeStmt(pStmt);
          pStmt = sqlGenerator.prepareStmtWithParameters(dbConn, s, params);
          LOG.debug("Going to execute update <" + s.replaceAll("\\?", "{}") + ">",
                  quoteString(dbName), quoteString(tblName));
          pStmt.executeUpdate();

          // For repl flow, if the source write id is mismatching with target next write id, then current
          // metadata in TXN_TO_WRITE_ID is stale for this table and hence need to clean-up TXN_TO_WRITE_ID.
          // This is possible in case of first incremental repl after bootstrap where concurrent write
          // and drop table was performed at source during bootstrap dump.
          if ((srcWriteId > 0) && (srcWriteId != nextWriteId)) {
            s = "DELETE FROM \"TXN_TO_WRITE_ID\" WHERE \"T2W_DATABASE\" = ? AND \"T2W_TABLE\" = ?";
            closeStmt(pStmt);
            pStmt = sqlGenerator.prepareStmtWithParameters(dbConn, s, params);
            LOG.debug("Going to execute delete <" + s.replaceAll("\\?", "{}") + ">",
                    quoteString(dbName), quoteString(tblName));
            pStmt.executeUpdate();
          }
        }

        // Map the newly allocated write ids against the list of txns which doesn't have pre-allocated write ids
        try (PreparedStatement pstmt = dbConn.prepareStatement(TXN_TO_WRITE_ID_INSERT_QUERY)) {
          for (long txnId : txnIds) {
            pstmt.setLong(1, txnId);
            pstmt.setString(2, dbName);
            pstmt.setString(3, tblName);
            pstmt.setLong(4, writeId);
            pstmt.addBatch();

            txnToWriteIds.add(new TxnToWriteId(txnId, writeId));
            LOG.info("Allocated writeId: " + writeId + " for txnId: " + txnId);
            writeId++;
            if (txnToWriteIds.size() % maxBatchSize == 0) {
              LOG.debug("Executing a batch of <" + TXN_TO_WRITE_ID_INSERT_QUERY + "> queries. " +
                  "Batch size: " + maxBatchSize);
              pstmt.executeBatch();
            }
          }
          if (txnToWriteIds.size() % maxBatchSize != 0) {
            LOG.debug("Executing a batch of <" + TXN_TO_WRITE_ID_INSERT_QUERY + "> queries. " +
                "Batch size: " + txnToWriteIds.size() % maxBatchSize);
            pstmt.executeBatch();
          }
        }

        if (transactionalListeners != null) {
          MetaStoreListenerNotifier.notifyEventWithDirectSql(transactionalListeners,
                  EventMessage.EventType.ALLOC_WRITE_ID,
                  new AllocWriteIdEvent(txnToWriteIds, dbName, tblName),
                  dbConn, sqlGenerator);
        }

        LOG.info("Allocated write ids for dbName={}, tblName={} (txnIds: {})", dbName, tblName, rqst.getTxnIds());
        dbConn.commit();
        return new AllocateTableWriteIdsResponse(txnToWriteIds);
      } catch (SQLException e) {
        LOG.error("Exception during write ids allocation for request={}. Will retry if possible.", rqst, e);
        rollbackDBConn(dbConn);
        checkRetryable(dbConn, e, "allocateTableWriteIds(" + rqst + ")", true);
        throw new MetaException("Unable to update transaction database "
                + StringUtils.stringifyException(e));
      } finally {
        close(rs, pStmt, dbConn);
        unlockInternal();
      }
    } catch (RetryException e) {
      return allocateTableWriteIds(rqst);
    }
  }

  @Override
  public MaxAllocatedTableWriteIdResponse getMaxAllocatedTableWrited(MaxAllocatedTableWriteIdRequest rqst) throws MetaException {
    String dbName = rqst.getDbName();
    String tableName = rqst.getTableName();
    try {
      Connection dbConn = null;
      PreparedStatement pStmt = null;
      ResultSet rs = null;
      try {
        dbConn = getDbConn(Connection.TRANSACTION_READ_COMMITTED);
        pStmt = sqlGenerator.prepareStmtWithParameters(dbConn, SELECT_NWI_NEXT_FROM_NEXT_WRITE_ID,
            Arrays.asList(dbName, tableName));
        LOG.debug("Going to execute query <" + SELECT_NWI_NEXT_FROM_NEXT_WRITE_ID.replaceAll("\\?", "{}") + ">",
            quoteString(dbName), quoteString(tableName));
        rs = pStmt.executeQuery();
        // If there is no record, we never allocated anything
        long maxWriteId = 0l;
        if (rs.next()) {
          // The row contains the nextId not the previously allocated
          maxWriteId = rs.getLong(1) - 1;
        }
        return new MaxAllocatedTableWriteIdResponse(maxWriteId);
      } catch (SQLException e) {
        LOG.error(
            "Exception during reading the max allocated writeId for dbName={}, tableName={}. Will retry if possible.",
            dbName, tableName, e);
        checkRetryable(dbConn, e, "getMaxAllocatedTableWrited(" + rqst + ")");
        throw new MetaException("Unable to update transaction database " + StringUtils.stringifyException(e));
      } finally {
        close(rs, pStmt, dbConn);
      }
    } catch (RetryException e) {
      return getMaxAllocatedTableWrited(rqst);
    }
  }

  @Override
  public void seedWriteId(SeedTableWriteIdsRequest rqst)
      throws MetaException {
    try {
      Connection dbConn = null;
      PreparedStatement pst = null;
      try {
        dbConn = getDbConn(Connection.TRANSACTION_READ_COMMITTED);

        //since this is on conversion from non-acid to acid, NEXT_WRITE_ID should not have an entry
        //for this table.  It also has a unique index in case 'should not' is violated

        // First allocation of write id should add the table to the next_write_id meta table
        // The initial value for write id should be 1 and hence we add 1 with number of write ids
        // allocated here
        String s = "INSERT INTO \"NEXT_WRITE_ID\" (\"NWI_DATABASE\", \"NWI_TABLE\", \"NWI_NEXT\") VALUES (?, ?, "
                + Long.toString(rqst.getSeedWriteId() + 1) + ")";
        pst = sqlGenerator.prepareStmtWithParameters(dbConn, s, Arrays.asList(rqst.getDbName(), rqst.getTableName()));
        LOG.debug("Going to execute insert <" + s.replaceAll("\\?", "{}") + ">",
                quoteString(rqst.getDbName()), quoteString(rqst.getTableName()));
        pst.execute();
        LOG.debug("Going to commit");
        dbConn.commit();
      } catch (SQLException e) {
        rollbackDBConn(dbConn);
        checkRetryable(dbConn, e, "seedWriteId(" + rqst + ")");
        throw new MetaException("Unable to update transaction database " + StringUtils.stringifyException(e));
      } finally {
        close(null, pst, dbConn);
      }
    } catch (RetryException e) {
      seedWriteId(rqst);
    }
  }

  @Override
  public void seedTxnId(SeedTxnIdRequest rqst) throws MetaException {
    try {
      Connection dbConn = null;
      Statement stmt = null;
      try {
        lockInternal();
        dbConn = getDbConn(Connection.TRANSACTION_READ_COMMITTED);
        stmt = dbConn.createStatement();
        /*
         * Locking the txnLock an exclusive way, we do not want to set the txnId backward accidentally
         * if there are concurrent open transactions
         */
        acquireTxnLock(stmt, false);
        long highWaterMark = getHighWaterMark(stmt);
        if (highWaterMark >= rqst.getSeedTxnId()) {
          throw new MetaException(MessageFormat
              .format("Invalid txnId seed {}, the highWaterMark is {}", rqst.getSeedTxnId(), highWaterMark));
        }
        TxnDbUtil.seedTxnSequence(dbConn, conf, stmt, rqst.getSeedTxnId());
        dbConn.commit();

      } catch (SQLException e) {
        rollbackDBConn(dbConn);
        checkRetryable(dbConn, e, "seedTxnId(" + rqst + ")");
        throw new MetaException("Unable to update transaction database " + StringUtils.stringifyException(e));
      } finally {
        close(null, stmt, dbConn);
        unlockInternal();
      }
    } catch (RetryException e) {
      seedTxnId(rqst);
    }
  }

  @Override
  @RetrySemantics.Idempotent
  public void addWriteNotificationLog(AcidWriteEvent acidWriteEvent)
          throws MetaException {
    Connection dbConn = null;
    try {
      try {
        //Idempotent case is handled by notify Event
        lockInternal();
        dbConn = getDbConn(Connection.TRANSACTION_READ_COMMITTED);
        MetaStoreListenerNotifier.notifyEventWithDirectSql(transactionalListeners,
                EventMessage.EventType.ACID_WRITE, acidWriteEvent, dbConn, sqlGenerator);
        LOG.debug("Going to commit");
        dbConn.commit();
        return;
      } catch (SQLException e) {
        LOG.debug("Going to rollback");
        rollbackDBConn(dbConn);
        if (isDuplicateKeyError(e)) {
          // in case of key duplicate error, retry as it might be because of race condition
          if (waitForRetry("addWriteNotificationLog(" + acidWriteEvent + ")", e.getMessage())) {
            throw new RetryException();
          }
          retryNum = 0;
          throw new MetaException(e.getMessage());
        }
        checkRetryable(dbConn, e, "addWriteNotificationLog(" + acidWriteEvent + ")");
        throw new MetaException("Unable to add write notification event " + StringUtils.stringifyException(e));
      } finally{
        closeDbConn(dbConn);
        unlockInternal();
      }
    } catch (RetryException e) {
      addWriteNotificationLog(acidWriteEvent);
    }
  }

  @Override
  @RetrySemantics.SafeToRetry
  public void performWriteSetGC() throws MetaException {
    Connection dbConn = null;
    Statement stmt = null;
    try {
      dbConn = getDbConn(Connection.TRANSACTION_READ_COMMITTED);
      stmt = dbConn.createStatement();
      long commitHighWaterMark = getMinOpenTxnIdWaterMark(dbConn);
      int delCnt = stmt.executeUpdate("DELETE FROM \"WRITE_SET\" WHERE \"WS_COMMIT_ID\" < " + commitHighWaterMark);
      LOG.info("Deleted {} obsolete rows from WRITE_SET", delCnt);
      dbConn.commit();
    } catch (SQLException ex) {
      LOG.warn("WriteSet GC failed due to " + getMessage(ex), ex);
    } finally {
      close(null, stmt, dbConn);
<<<<<<< HEAD
    }
  }

  protected long getMinOpenTxnIdWaterMark(Connection dbConn) throws MetaException, SQLException {
    /**
     * We try to find the highest transactionId below everything was committed or aborted.
     * For that we look for the lowest open transaction in the TXNS and the TxnMinTimeout boundary,
     * because it is guaranteed there won't be open transactions below that.
     */
    long minOpenTxn;
    try (Statement stmt = dbConn.createStatement()) {
      try (ResultSet rs = stmt
          .executeQuery("SELECT MIN(\"TXN_ID\") FROM \"TXNS\" WHERE \"TXN_STATE\"=" + TxnStatus.OPEN)) {
        if (!rs.next()) {
          throw new IllegalStateException("Scalar query returned no rows?!?!!");
        }
        minOpenTxn = rs.getLong(1);
        if (rs.wasNull()) {
          minOpenTxn = Long.MAX_VALUE;
        }
      }
=======
>>>>>>> 5e96b14a
    }
    long lowWaterMark = getOpenTxnTimeoutLowBoundaryTxnId(dbConn);

    LOG.debug("MinOpenTxnIdWaterMark calculated with minOpenTxn {}, lowWaterMark {}", minOpenTxn, lowWaterMark);
    return Long.min(minOpenTxn, lowWaterMark + 1);
  }

  protected long getMinOpenTxnIdWaterMark(Connection dbConn) throws MetaException, SQLException {
    /**
     * We try to find the highest transactionId below everything was committed or aborted.
     * For that we look for the lowest open transaction in the TXNS and the TxnMinTimeout boundary,
     * because it is guaranteed there won't be open transactions below that.
     */
    long minOpenTxn;
    try (Statement stmt = dbConn.createStatement()) {
      try (ResultSet rs = stmt
          .executeQuery("SELECT MIN(\"TXN_ID\") FROM \"TXNS\" WHERE \"TXN_STATE\"=" + TxnStatus.OPEN)) {
        if (!rs.next()) {
          throw new IllegalStateException("Scalar query returned no rows?!?!!");
        }
        minOpenTxn = rs.getLong(1);
        if (rs.wasNull()) {
          minOpenTxn = Long.MAX_VALUE;
        }
      }
    }
    long lowWaterMark = getOpenTxnTimeoutLowBoundaryTxnId(dbConn);

    LOG.debug("MinOpenTxnIdWaterMark calculated with minOpenTxn {}, lowWaterMark {}", minOpenTxn, lowWaterMark);
    return Long.min(minOpenTxn, lowWaterMark + 1);
  }

  /**
   * Get invalidation info for the materialization. Currently, the materialization information
   * only contains information about whether there was update/delete operations on the source
   * tables used by the materialization since it was created.
   */
  @Override
  @RetrySemantics.ReadOnly
  public Materialization getMaterializationInvalidationInfo(
      CreationMetadata creationMetadata, String validTxnListStr) throws MetaException {
    if (creationMetadata.getTablesUsed().isEmpty()) {
      // Bail out
      LOG.warn("Materialization creation metadata does not contain any table");
      return null;
    }

    // We are composing a query that returns a single row if an update happened after
    // the materialization was created. Otherwise, query returns 0 rows.
    Connection dbConn = null;
    PreparedStatement pst = null;
    ResultSet rs = null;
    try {
      dbConn = getDbConn(Connection.TRANSACTION_READ_COMMITTED);

      // Parse validReaderWriteIdList from creation metadata
      final ValidTxnWriteIdList validReaderWriteIdList =
          new ValidTxnWriteIdList(creationMetadata.getValidTxnList());

      // Parse validTxnList
      final ValidReadTxnList currentValidTxnList = new ValidReadTxnList(validTxnListStr);
      // Get the valid write id list for the tables in current state
      final List<TableValidWriteIds> currentTblValidWriteIdsList = new ArrayList<>();
      for (String fullTableName : creationMetadata.getTablesUsed()) {
        currentTblValidWriteIdsList.add(getValidWriteIdsForTable(dbConn, fullTableName, currentValidTxnList));
      }
      final ValidTxnWriteIdList currentValidReaderWriteIdList = TxnCommonUtils.createValidTxnWriteIdList(
          currentValidTxnList.getHighWatermark(), currentTblValidWriteIdsList);

      List<String> params = new ArrayList<>();
      StringBuilder query = new StringBuilder();
      // compose a query that select transactions containing an update...
      query.append("SELECT \"CTC_UPDATE_DELETE\" FROM \"COMPLETED_TXN_COMPONENTS\" WHERE \"CTC_UPDATE_DELETE\" ='Y' AND (");
      int i = 0;
      for (String fullyQualifiedName : creationMetadata.getTablesUsed()) {
        ValidWriteIdList tblValidWriteIdList =
            validReaderWriteIdList.getTableValidWriteIdList(fullyQualifiedName);
        if (tblValidWriteIdList == null) {
          LOG.warn("ValidWriteIdList for table {} not present in creation metadata, this should not happen", fullyQualifiedName);
          return null;
        }

        // First, we check whether the low watermark has moved for any of the tables.
        // If it has, we return true, since it is not incrementally refreshable, e.g.,
        // one of the commits that are not available may be an update/delete.
        ValidWriteIdList currentTblValidWriteIdList =
            currentValidReaderWriteIdList.getTableValidWriteIdList(fullyQualifiedName);
        if (currentTblValidWriteIdList == null) {
          LOG.warn("Current ValidWriteIdList for table {} not present in creation metadata, this should not happen", fullyQualifiedName);
          return null;
        }
        if (!Objects.equals(currentTblValidWriteIdList.getMinOpenWriteId(), tblValidWriteIdList.getMinOpenWriteId())) {
          LOG.debug("Minimum open write id do not match for table {}", fullyQualifiedName);
          return null;
        }

        // ...for each of the tables that are part of the materialized view,
        // where the transaction had to be committed after the materialization was created...
        if (i != 0) {
          query.append("OR");
        }
        String[] names = TxnUtils.getDbTableName(fullyQualifiedName);
        assert(names.length == 2);
        query.append(" (\"CTC_DATABASE\"=? AND \"CTC_TABLE\"=?");
        params.add(names[0]);
        params.add(names[1]);
        query.append(" AND (\"CTC_WRITEID\" > " + tblValidWriteIdList.getHighWatermark());
        query.append(tblValidWriteIdList.getInvalidWriteIds().length == 0 ? ") " :
            " OR \"CTC_WRITEID\" IN(" + StringUtils.join(",",
                Arrays.asList(ArrayUtils.toObject(tblValidWriteIdList.getInvalidWriteIds()))) + ") ");
        query.append(") ");
        i++;
      }
      // ... and where the transaction has already been committed as per snapshot taken
      // when we are running current query
      query.append(") AND \"CTC_TXNID\" <= " + currentValidTxnList.getHighWatermark());
      query.append(currentValidTxnList.getInvalidTransactions().length == 0 ? " " :
          " AND \"CTC_TXNID\" NOT IN(" + StringUtils.join(",",
              Arrays.asList(ArrayUtils.toObject(currentValidTxnList.getInvalidTransactions()))) + ") ");

      // Execute query
      String s = query.toString();
      if (LOG.isDebugEnabled()) {
        LOG.debug("Going to execute query <" + s + ">");
      }
      pst = sqlGenerator.prepareStmtWithParameters(dbConn, s, params);
      pst.setMaxRows(1);
      rs = pst.executeQuery();

      return new Materialization(rs.next());
    } catch (SQLException ex) {
      LOG.warn("getMaterializationInvalidationInfo failed due to " + getMessage(ex), ex);
      throw new MetaException("Unable to retrieve materialization invalidation information due to " +
          StringUtils.stringifyException(ex));
    } finally {
      close(rs, pst, dbConn);
    }
  }

  @Override
  public LockResponse lockMaterializationRebuild(String dbName, String tableName, long txnId)
      throws MetaException {

    if (LOG.isDebugEnabled()) {
      LOG.debug("Acquiring lock for materialization rebuild with {} for {}",
          JavaUtils.txnIdToString(txnId), TableName.getDbTable(dbName, tableName));
    }

    TxnStore.MutexAPI.LockHandle handle = null;
    Connection dbConn = null;
    PreparedStatement pst = null;
    ResultSet rs = null;
    try {
      lockInternal();
      /**
       * MUTEX_KEY.MaterializationRebuild lock ensures that there is only 1 entry in
       * Initiated/Working state for any resource. This ensures we do not run concurrent
       * rebuild operations on any materialization.
       */
      handle = getMutexAPI().acquireLock(MUTEX_KEY.MaterializationRebuild.name());
      dbConn = getDbConn(Connection.TRANSACTION_READ_COMMITTED);

      List<String> params = Arrays.asList(dbName, tableName);
      String selectQ = "SELECT \"MRL_TXN_ID\" FROM \"MATERIALIZATION_REBUILD_LOCKS\" WHERE" +
          " \"MRL_DB_NAME\" = ? AND \"MRL_TBL_NAME\" = ?";
      pst = sqlGenerator.prepareStmtWithParameters(dbConn, selectQ, params);
      LOG.debug("Going to execute query <" + selectQ.replaceAll("\\?", "{}") + ">",
              quoteString(dbName), quoteString(tableName));
      rs = pst.executeQuery();
      if(rs.next()) {
        LOG.info("Ignoring request to rebuild " + dbName + "/" + tableName +
            " since it is already being rebuilt");
        return new LockResponse(txnId, LockState.NOT_ACQUIRED);
      }
      String insertQ = "INSERT INTO \"MATERIALIZATION_REBUILD_LOCKS\" " +
          "(\"MRL_TXN_ID\", \"MRL_DB_NAME\", \"MRL_TBL_NAME\", \"MRL_LAST_HEARTBEAT\") VALUES (" + txnId +
          ", ?, ?, " + Instant.now().toEpochMilli() + ")";
      closeStmt(pst);
      pst = sqlGenerator.prepareStmtWithParameters(dbConn, insertQ, params);
      LOG.debug("Going to execute update <" + insertQ.replaceAll("\\?", "{}") + ">",
              quoteString(dbName), quoteString(tableName));
      pst.executeUpdate();
      LOG.debug("Going to commit");
      dbConn.commit();
      return new LockResponse(txnId, LockState.ACQUIRED);
    } catch (SQLException ex) {
      LOG.warn("lockMaterializationRebuild failed due to " + getMessage(ex), ex);
      throw new MetaException("Unable to retrieve materialization invalidation information due to " +
          StringUtils.stringifyException(ex));
    } finally {
      close(rs, pst, dbConn);
      if(handle != null) {
        handle.releaseLocks();
      }
      unlockInternal();
    }
  }

  @Override
  public boolean heartbeatLockMaterializationRebuild(String dbName, String tableName, long txnId)
      throws MetaException {
    try {
      Connection dbConn = null;
      PreparedStatement pst = null;
      try {
        lockInternal();
        dbConn = getDbConn(Connection.TRANSACTION_READ_COMMITTED);
        String s = "UPDATE \"MATERIALIZATION_REBUILD_LOCKS\"" +
            " SET \"MRL_LAST_HEARTBEAT\" = " + Instant.now().toEpochMilli() +
            " WHERE \"MRL_TXN_ID\" = " + txnId +
            " AND \"MRL_DB_NAME\" = ?" +
            " AND \"MRL_TBL_NAME\" = ?";
        pst = sqlGenerator.prepareStmtWithParameters(dbConn, s, Arrays.asList(dbName, tableName));
        LOG.debug("Going to execute update <" + s.replaceAll("\\?", "{}") + ">",
                quoteString(dbName), quoteString(tableName));
        int rc = pst.executeUpdate();
        if (rc < 1) {
          LOG.debug("Going to rollback");
          dbConn.rollback();
          LOG.info("No lock found for rebuild of " + TableName.getDbTable(dbName, tableName) +
              " when trying to heartbeat");
          // It could not be renewed, return that information
          return false;
        }
        LOG.debug("Going to commit");
        dbConn.commit();
        // It could be renewed, return that information
        return true;
      } catch (SQLException e) {
        LOG.debug("Going to rollback");
        rollbackDBConn(dbConn);
        checkRetryable(dbConn, e,
            "heartbeatLockMaterializationRebuild(" + TableName.getDbTable(dbName, tableName) + ", " + txnId + ")");
        throw new MetaException("Unable to heartbeat rebuild lock due to " +
            StringUtils.stringifyException(e));
      } finally {
        close(null, pst, dbConn);
        unlockInternal();
      }
    } catch (RetryException e) {
      return heartbeatLockMaterializationRebuild(dbName, tableName ,txnId);
    }
  }

  @Override
  public long cleanupMaterializationRebuildLocks(ValidTxnList validTxnList, long timeout) throws MetaException {
    try {
      // Aux values
      long cnt = 0L;
      List<Long> txnIds = new ArrayList<>();
      long timeoutTime = Instant.now().toEpochMilli() - timeout;

      Connection dbConn = null;
      Statement stmt = null;
      ResultSet rs = null;
      try {
        lockInternal();
        dbConn = getDbConn(Connection.TRANSACTION_READ_COMMITTED);
        stmt = dbConn.createStatement();

        String selectQ = "SELECT \"MRL_TXN_ID\", \"MRL_LAST_HEARTBEAT\" FROM \"MATERIALIZATION_REBUILD_LOCKS\"";
        LOG.debug("Going to execute query <" + selectQ + ">");
        rs = stmt.executeQuery(selectQ);
        while(rs.next()) {
          long lastHeartbeat = rs.getLong(2);
          if (lastHeartbeat < timeoutTime) {
            // The heartbeat has timeout, double check whether we can remove it
            long txnId = rs.getLong(1);
            if (validTxnList.isTxnValid(txnId) || validTxnList.isTxnAborted(txnId)) {
              // Txn was committed (but notification was not received) or it was aborted.
              // Either case, we can clean it up
              txnIds.add(txnId);
            }
          }
        }
        if (!txnIds.isEmpty()) {
          String deleteQ = "DELETE FROM \"MATERIALIZATION_REBUILD_LOCKS\" WHERE" +
              " \"MRL_TXN_ID\" IN(" + StringUtils.join(",", txnIds) + ") ";
          LOG.debug("Going to execute update <" + deleteQ + ">");
          cnt = stmt.executeUpdate(deleteQ);
        }
        LOG.debug("Going to commit");
        dbConn.commit();
        return cnt;
      } catch (SQLException e) {
        LOG.debug("Going to rollback");
        rollbackDBConn(dbConn);
        checkRetryable(dbConn, e, "cleanupMaterializationRebuildLocks");
        throw new MetaException("Unable to clean rebuild locks due to " +
            StringUtils.stringifyException(e));
      } finally {
        close(rs, stmt, dbConn);
        unlockInternal();
      }
    } catch (RetryException e) {
      return cleanupMaterializationRebuildLocks(validTxnList, timeout);
    }
  }

  /**
   * As much as possible (i.e. in absence of retries) we want both operations to be done on the same
   * connection (but separate transactions).
   *
   * Retry-by-caller note: If the call to lock is from a transaction, then in the worst case
   * there will be a duplicate set of locks but both sets will belong to the same txn so they
   * will not conflict with each other.  For locks w/o txn context (i.e. read-only query), this
   * may lead to deadlock (at least a long wait).  (e.g. 1st call creates locks in {@code LOCK_WAITING}
   * mode and response gets lost.  Then {@link org.apache.hadoop.hive.metastore.RetryingMetaStoreClient}
   * retries, and enqueues another set of locks in LOCK_WAITING.  The 2nd LockResponse is delivered
   * to the DbLockManager, which will keep dong {@link #checkLock(CheckLockRequest)} until the 1st
   * set of locks times out.
   */
  @RetrySemantics.CannotRetry
  public LockResponse lock(LockRequest rqst) throws NoSuchTxnException, TxnAbortedException, MetaException {
    ConnectionLockIdPair connAndLockId = enqueueLockWithRetry(rqst);
    try {
      return checkLockWithRetry(connAndLockId.dbConn, connAndLockId.extLockId, rqst.getTxnid(),
          rqst.isZeroWaitReadEnabled());
    }
    catch(NoSuchLockException e) {
      // This should never happen, as we just added the lock id
      throw new MetaException("Couldn't find a lock we just created! " + e.getMessage());
    }
  }
  private static final class ConnectionLockIdPair {
    private final Connection dbConn;
    private final long extLockId;
    private ConnectionLockIdPair(Connection dbConn, long extLockId) {
      this.dbConn = dbConn;
      this.extLockId = extLockId;
    }
  }

  /**
   * Note that by definition select for update is divorced from update, i.e. you executeQuery() to read
   * and then executeUpdate().  One other alternative would be to actually update the row in TXNS but
   * to the same value as before thus forcing db to acquire write lock for duration of the transaction.
   *
   * SELECT ... FOR UPDATE locks the row until the transaction commits or rolls back.
   * Second connection using `SELECT ... FOR UPDATE` will suspend until the lock is released.
   * @return the txnType wrapped in an {@link Optional}
   * @throws SQLException
   * @throws MetaException
   */
  private Optional<TxnType> getOpenTxnTypeAndLock(Statement stmt, long txnId) throws SQLException, MetaException {
    String query = "SELECT \"TXN_TYPE\" FROM \"TXNS\" WHERE \"TXN_ID\" = " + txnId
        + " AND \"TXN_STATE\" = " + TxnStatus.OPEN;
    try (ResultSet rs = stmt.executeQuery(sqlGenerator.addForUpdateClause(query))) {
      return rs.next() ? Optional.ofNullable(
          TxnType.findByValue(rs.getInt(1))) : Optional.empty();
    }
  }

  /**
   * This enters locks into the queue in {@link #LOCK_WAITING} mode.
   *
   * Isolation Level Notes:
   * 1. We use S4U (withe read_committed) to generate the next (ext) lock id.  This serializes
   * any 2 {@code enqueueLockWithRetry()} calls.
   * 2. We use S4U on the relevant TXNS row to block any concurrent abort/commit/etc operations
   * @see #checkLockWithRetry(Connection, long, long, boolean)
   */
  private ConnectionLockIdPair enqueueLockWithRetry(LockRequest rqst)
      throws NoSuchTxnException, TxnAbortedException, MetaException {
    boolean success = false;
    Connection dbConn = null;
    try {
      Statement stmt = null;
      try {
        lockInternal();
        dbConn = getDbConn(Connection.TRANSACTION_READ_COMMITTED);
        long txnid = rqst.getTxnid();
        stmt = dbConn.createStatement();
        if (isValidTxn(txnid)) {
          //this also ensures that txn is still there in expected state
          Optional<TxnType> txnType = getOpenTxnTypeAndLock(stmt, txnid);
          if (!txnType.isPresent()) {
            ensureValidTxn(dbConn, txnid, stmt);
            shouldNeverHappen(txnid);
          }
        }
        /* Insert txn components and hive locks (with a temp extLockId) first, before getting the next lock ID in a select-for-update.
           This should minimize the scope of the S4U and decrease the table lock duration. */
        insertTxnComponents(txnid, rqst, dbConn);
        long tempExtLockId = insertHiveLocksWithTemporaryExtLockId(txnid, dbConn, rqst);

        /** Get the next lock id.
         * This has to be atomic with adding entries to HIVE_LOCK entries (1st add in W state) to prevent a race.
         * Suppose ID gen is a separate txn and 2 concurrent lock() methods are running.  1st one generates nl_next=7,
         * 2nd nl_next=8.  Then 8 goes first to insert into HIVE_LOCKS and acquires the locks.  Then 7 unblocks,
         * and add it's W locks but it won't see locks from 8 since to be 'fair' {@link #checkLock(java.sql.Connection, long)}
         * doesn't block on locks acquired later than one it's checking*/
        long extLockId = getNextLockIdForUpdate(dbConn, stmt);
        incrementLockIdAndUpdateHiveLocks(stmt, extLockId, tempExtLockId);

        dbConn.commit();
        success = true;
        return new ConnectionLockIdPair(dbConn, extLockId);
      } catch (SQLException e) {
        LOG.error("enqueueLock failed for request: {}. Exception msg: {}", rqst, getMessage(e));
        rollbackDBConn(dbConn);
        checkRetryable(dbConn, e, "enqueueLockWithRetry(" + rqst + ")");
        throw new MetaException("Unable to update transaction database " +
          StringUtils.stringifyException(e));
      } finally {
        closeStmt(stmt);
        if (!success) {
          /* This needs to return a "live" connection to be used by operation that follows it.
          Thus it only closes Connection on failure/retry. */
          closeDbConn(dbConn);
        }
        unlockInternal();
      }
    }
    catch(RetryException e) {
      LOG.debug("Going to retry enqueueLock for request: {}, after catching RetryException with message: {}",
              rqst, e.getMessage());
      return enqueueLockWithRetry(rqst);
    }
  }

  private long getNextLockIdForUpdate(Connection dbConn, Statement stmt) throws SQLException, MetaException {
    String s = sqlGenerator.addForUpdateClause("SELECT \"NL_NEXT\" FROM \"NEXT_LOCK_ID\"");
    LOG.debug("Going to execute query <" + s + ">");
    try (ResultSet rs = stmt.executeQuery(s)) {
      if (!rs.next()) {
        LOG.error("Failure to get next lock ID for update! SELECT query returned empty ResultSet.");
        dbConn.rollback();
        throw new MetaException("Transaction tables not properly " +
                "initialized, no record found in next_lock_id");
      }
      return rs.getLong(1);
    }
  }

  private void incrementLockIdAndUpdateHiveLocks(Statement stmt, long extLockId, long tempId) throws SQLException {
    String incrCmd = String.format(INCREMENT_NEXT_LOCK_ID_QUERY, (extLockId + 1));
    // update hive locks entries with the real EXT_LOCK_ID (replace temp ID)
    String updateLocksCmd = String.format(UPDATE_HIVE_LOCKS_EXT_ID_QUERY, extLockId, tempId);
    LOG.debug("Going to execute updates in batch: <" + incrCmd + ">, and <" + updateLocksCmd + ">");
    stmt.addBatch(incrCmd);
    stmt.addBatch(updateLocksCmd);
    stmt.executeBatch();
  }

  private void insertTxnComponents(long txnid, LockRequest rqst, Connection dbConn) throws SQLException {
    if (txnid > 0) {
      Map<Pair<String, String>, Optional<Long>> writeIdCache = new HashMap<>();
      try (PreparedStatement pstmt = dbConn.prepareStatement(TXN_COMPONENTS_INSERT_QUERY)) {
        // For each component in this lock request,
        // add an entry to the txn_components table
        int insertCounter = 0;

        Predicate<LockComponent> isDynPart = lc -> lc.isSetIsDynamicPartitionWrite() && lc.isIsDynamicPartitionWrite();
        Function<LockComponent, Pair<String, String>> groupKey = lc ->
            Pair.of(normalizeCase(lc.getDbname()), normalizeCase(lc.getTablename()));

        Set<Pair<String, String>> isDynPartUpdate = rqst.getComponent().stream().filter(isDynPart)
          .filter(lc -> lc.getOperationType() == DataOperationType.UPDATE || lc.getOperationType() == DataOperationType.DELETE)
          .map(groupKey)
        .collect(Collectors.toSet());

        for (LockComponent lc : rqst.getComponent()) {
          if (lc.isSetIsTransactional() && !lc.isIsTransactional()) {
            //we don't prevent using non-acid resources in a txn but we do lock them
            continue;
          }
          if (!shouldUpdateTxnComponent(txnid, rqst, lc)) {
            continue;
          }
          String dbName = normalizeCase(lc.getDbname());
          String tblName = normalizeCase(lc.getTablename());
          String partName = normalizeCase(lc.getPartitionname());
          OperationType opType = OperationType.fromDataOperationType(lc.getOperationType());

          if (isDynPart.test(lc)) {
            partName = null;
            if (writeIdCache.containsKey(groupKey.apply(lc))) {
              continue;
            }
            opType = isDynPartUpdate.contains(groupKey.apply(lc)) ? OperationType.UPDATE : OperationType.INSERT;
          }
          Optional<Long> writeId = getWriteId(writeIdCache, dbName, tblName, txnid, dbConn);

          pstmt.setLong(1, txnid);
          pstmt.setString(2, dbName);
          pstmt.setString(3, tblName);
          pstmt.setString(4, partName);
          pstmt.setString(5, opType.getSqlConst());
          pstmt.setObject(6, writeId.orElse(null));

          pstmt.addBatch();
          insertCounter++;
          if (insertCounter % maxBatchSize == 0) {
            LOG.debug("Executing a batch of <" + TXN_COMPONENTS_INSERT_QUERY + "> queries. Batch size: " + maxBatchSize);
            pstmt.executeBatch();
          }
        }
        if (insertCounter % maxBatchSize != 0) {
          LOG.debug("Executing a batch of <" + TXN_COMPONENTS_INSERT_QUERY + "> queries. Batch size: " + insertCounter % maxBatchSize);
          pstmt.executeBatch();
        }
      }
    }
  }

  private Optional<Long> getWriteId(Map<Pair<String, String>, Optional<Long>> writeIdCache, String dbName, String tblName, long txnid, Connection dbConn) throws SQLException {
    /* we can cache writeIDs based on dbName and tblName because txnid is invariant and
    partitionName is not part of the writeID select query */
    Pair<String, String> dbAndTable = Pair.of(dbName, tblName);
    if (writeIdCache.containsKey(dbAndTable)) {
      return writeIdCache.get(dbAndTable);
    } else {
      Optional<Long> writeId = getWriteIdFromDb(txnid, dbConn, dbName, tblName);
      writeIdCache.put(dbAndTable, writeId);
      return writeId;
    }
  }

  private Optional<Long> getWriteIdFromDb(long txnid, Connection dbConn, String dbName, String tblName) throws SQLException {
    if (tblName != null) {
      // It is assumed the caller have already allocated write id for adding/updating data to
      // the acid tables. However, DDL operatons won't allocate write id and hence this query
      // may return empty result sets.
      // Get the write id allocated by this txn for the given table writes
      try (PreparedStatement pstmt = dbConn.prepareStatement(SELECT_WRITE_ID_QUERY)) {
        pstmt.setString(1, dbName);
        pstmt.setString(2, tblName);
        pstmt.setLong(3, txnid);
        LOG.debug("Going to execute query <" + SELECT_WRITE_ID_QUERY + ">");
        try (ResultSet rs = pstmt.executeQuery()) {
          if (rs.next()) {
            return Optional.of(rs.getLong(1));
          }
        }
      }
    }
    return Optional.empty();
  }

  private boolean shouldUpdateTxnComponent(long txnid, LockRequest rqst, LockComponent lc) {
    if(!lc.isSetOperationType()) {
      //request came from old version of the client
      return true; //this matches old behavior
    }
    else {
      switch (lc.getOperationType()) {
        case INSERT:
        case UPDATE:
        case DELETE:
          return true;
        case SELECT:
          return false;
        case NO_TXN:
              /*this constant is a bit of a misnomer since we now always have a txn context.  It
               just means the operation is such that we don't care what tables/partitions it
               affected as it doesn't trigger a compaction or conflict detection.  A better name
               would be NON_TRANSACTIONAL.*/
          return false;
        default:
          //since we have an open transaction, only 4 values above are expected
          throw new IllegalStateException("Unexpected DataOperationType: " + lc.getOperationType()
                  + " agentInfo=" + rqst.getAgentInfo() + " " + JavaUtils.txnIdToString(txnid));
      }
    }
  }

  private long insertHiveLocksWithTemporaryExtLockId(long txnid, Connection dbConn, LockRequest rqst) throws MetaException, SQLException {

    String lastHB = isValidTxn(txnid) ? "0" : TxnDbUtil.getEpochFn(dbProduct);
    String insertLocksQuery = String.format(HIVE_LOCKS_INSERT_QRY, lastHB);
    long intLockId = 0;
    long tempExtLockId = generateTemporaryId();

    try (PreparedStatement pstmt = dbConn.prepareStatement(insertLocksQuery)) {
      for (LockComponent lc : rqst.getComponent()) {
        if (lc.isSetOperationType() && lc.getOperationType() == DataOperationType.UNSET &&
                (MetastoreConf.getBoolVar(conf, ConfVars.HIVE_IN_TEST) || MetastoreConf.getBoolVar(conf, ConfVars.HIVE_IN_TEZ_TEST))) {
          //Old version of thrift client should have (lc.isSetOperationType() == false), but they do not
          //If you add a default value to a variable, isSet() for that variable is true regardless of the where the
          //message was created (for object variables).
          //It works correctly for boolean vars, e.g. LockComponent.isTransactional).
          //in test mode, upgrades are not tested, so client version and server version of thrift always matches so
          //we see UNSET here it means something didn't set the appropriate value.
          throw new IllegalStateException("Bug: operationType=" + lc.getOperationType() + " for component "
                  + lc + " agentInfo=" + rqst.getAgentInfo());
        }
        intLockId++;
        String lockType = LockTypeUtil.getEncodingAsStr(lc.getType());

        pstmt.setLong(1, tempExtLockId);
        pstmt.setLong(2, intLockId);
        pstmt.setLong(3, txnid);
        pstmt.setString(4, normalizeCase(lc.getDbname()));
        pstmt.setString(5, normalizeCase(lc.getTablename()));
        pstmt.setString(6, normalizeCase(lc.getPartitionname()));
        pstmt.setString(7, Character.toString(LOCK_WAITING));
        pstmt.setString(8, lockType);
        pstmt.setString(9, rqst.getUser());
        pstmt.setString(10, rqst.getHostname());
        pstmt.setString(11, rqst.getAgentInfo());

        pstmt.addBatch();
        if (intLockId % maxBatchSize == 0) {
          LOG.debug("Executing a batch of <" + insertLocksQuery + "> queries. Batch size: " + maxBatchSize);
          pstmt.executeBatch();
        }
      }
      if (intLockId % maxBatchSize != 0) {
        LOG.debug("Executing a batch of <" + insertLocksQuery + "> queries. Batch size: " + intLockId % maxBatchSize);
        pstmt.executeBatch();
      }
    }
    return tempExtLockId;
  }

  private long generateTemporaryId() {
    return -1 * ThreadLocalRandom.current().nextLong();
  }

  private static String normalizeCase(String s) {
    return s == null ? null : s.toLowerCase();
  }

  private LockResponse checkLockWithRetry(Connection dbConn, long extLockId, long txnId, boolean zeroWaitReadEnabled)
    throws NoSuchLockException, TxnAbortedException, MetaException {
    try {
      try {
        lockInternal();
        if(dbConn.isClosed()) {
          //should only get here if retrying this op
          dbConn = getDbConn(Connection.TRANSACTION_READ_COMMITTED);
        }
        return checkLock(dbConn, extLockId, txnId, zeroWaitReadEnabled);
      } catch (SQLException e) {
        LOG.error("checkLock failed for extLockId={}/txnId={}. Exception msg: {}", extLockId, txnId, getMessage(e));
        rollbackDBConn(dbConn);
        checkRetryable(dbConn, e, "checkLockWithRetry(" + extLockId + "," + txnId + ")");
        throw new MetaException("Unable to update transaction database " +
          StringUtils.stringifyException(e));
      } finally {
        unlockInternal();
        closeDbConn(dbConn);
      }
    }
    catch(RetryException e) {
      LOG.debug("Going to retry checkLock for extLockId={}/txnId={} after catching RetryException with message: {}",
              extLockId, txnId, e.getMessage());
      return checkLockWithRetry(dbConn, extLockId, txnId, zeroWaitReadEnabled);
    }
  }
  /**
   * Why doesn't this get a txnid as parameter?  The caller should either know the txnid or know there isn't one.
   * Either way getTxnIdFromLockId() will not be needed.  This would be a Thrift change.
   *
   * Also, when lock acquisition returns WAITING, it's retried every 15 seconds (best case, see DbLockManager.backoff(),
   * in practice more often)
   * which means this is heartbeating way more often than hive.txn.timeout and creating extra load on DB.
   *
   * The clients that operate in blocking mode, can't heartbeat a lock until the lock is acquired.
   * We should make CheckLockRequest include timestamp or last request to skip unnecessary heartbeats. Thrift change.
   *
   * {@link #checkLock(java.sql.Connection, long, long, boolean)}  must run at SERIALIZABLE
   * (make sure some lock we are checking against doesn't move from W to A in another txn)
   * but this method can heartbeat in separate txn at READ_COMMITTED.
   *
   * Retry-by-caller note:
   * Retryable because {@link #checkLock(Connection, long, long, boolean)} is
   */
  @Override
  @RetrySemantics.SafeToRetry
  public LockResponse checkLock(CheckLockRequest rqst)
    throws NoSuchTxnException, NoSuchLockException, TxnAbortedException, MetaException {
    try {
      Connection dbConn = null;
      long extLockId = rqst.getLockid();
      try {
        lockInternal();
        dbConn = getDbConn(Connection.TRANSACTION_READ_COMMITTED);
        // Heartbeat on the lockid first, to assure that our lock is still valid.
        // Then look up the lock info (hopefully in the cache).  If these locks
        // are associated with a transaction then heartbeat on that as well.
        LockInfo lockInfo = getLockFromLockId(dbConn, extLockId)
                .orElseThrow(() -> new NoSuchLockException("No such lock " + JavaUtils.lockIdToString(extLockId)));
        if (lockInfo.txnId > 0) {
          heartbeatTxn(dbConn, lockInfo.txnId);
        }
        else {
          heartbeatLock(dbConn, extLockId);
        }
        //todo: strictly speaking there is a bug here.  heartbeat*() commits but both heartbeat and
        //checkLock() are in the same retry block, so if checkLock() throws, heartbeat is also retired
        //extra heartbeat is logically harmless, but ...
        return checkLock(dbConn, extLockId, lockInfo.txnId, false);
      } catch (SQLException e) {
        LOG.error("checkLock failed for request={}. Exception msg: {}", rqst, getMessage(e));
        rollbackDBConn(dbConn);
        checkRetryable(dbConn, e, "checkLock(" + rqst + " )");
        throw new MetaException("Unable to update transaction database " +
          JavaUtils.lockIdToString(extLockId) + " " + StringUtils.stringifyException(e));
      } finally {
        closeDbConn(dbConn);
        unlockInternal();
      }
    } catch (RetryException e) {
      LOG.debug("Going to retry checkLock for request={} after catching RetryException with message: {}",
              rqst, e.getMessage());
      return checkLock(rqst);
    }

  }

  /**
   * This would have been made simpler if all locks were associated with a txn.  Then only txn needs to
   * be heartbeated, committed, etc.  no need for client to track individual locks.
   * When removing locks not associated with txn this potentially conflicts with
   * heartbeat/performTimeout which are update/delete of HIVE_LOCKS thus will be locked as needed by db.
   * since this only removes from HIVE_LOCKS at worst some lock acquire is delayed
   */
  @RetrySemantics.Idempotent
  public void unlock(UnlockRequest rqst) throws TxnOpenException, MetaException {
    try {
      Connection dbConn = null;
      Statement stmt = null;
      long extLockId = rqst.getLockid();
      try {
        /**
         * This method is logically like commit for read-only auto commit queries.
         * READ_COMMITTED since this only has 1 delete statement and no new entries with the
         * same hl_lock_ext_id can be added, i.e. all rows with a given hl_lock_ext_id are
         * created in a single atomic operation.
         * Theoretically, this competes with {@link #lock(org.apache.hadoop.hive.metastore.api.LockRequest)}
         * but hl_lock_ext_id is not known until that method returns.
         * Also competes with {@link #checkLock(org.apache.hadoop.hive.metastore.api.CheckLockRequest)}
         * but using SERIALIZABLE doesn't materially change the interaction.
         * If "delete" stmt misses, additional logic is best effort to produce meaningful error msg.
         */
        dbConn = getDbConn(Connection.TRANSACTION_READ_COMMITTED);
        stmt = dbConn.createStatement();
        //hl_txnid <> 0 means it's associated with a transaction
        String s = "DELETE FROM \"HIVE_LOCKS\" WHERE \"HL_LOCK_EXT_ID\" = " + extLockId + " AND (\"HL_TXNID\" = 0 OR" +
          " (\"HL_TXNID\" <> 0 AND \"HL_LOCK_STATE\" = '" + LOCK_WAITING + "'))";
        //(hl_txnid <> 0 AND hl_lock_state = '" + LOCK_WAITING + "') is for multi-statement txns where
        //some query attempted to lock (thus LOCK_WAITING state) but is giving up due to timeout for example
        LOG.debug("Going to execute update <" + s + ">");
        int rc = stmt.executeUpdate(s);
        if (rc < 1) {
          LOG.info("Failure to unlock any locks with extLockId={}.", extLockId);
          dbConn.rollback();
          Optional<LockInfo> optLockInfo = getLockFromLockId(dbConn, extLockId);
          if (!optLockInfo.isPresent()) {
            //didn't find any lock with extLockId but at ReadCommitted there is a possibility that
            //it existed when above delete ran but it didn't have the expected state.
            LOG.info("No lock in " + LOCK_WAITING + " mode found for unlock(" +
              JavaUtils.lockIdToString(rqst.getLockid()) + ")");
            //bail here to make the operation idempotent
            return;
          }
          LockInfo lockInfo = optLockInfo.get();
          if (isValidTxn(lockInfo.txnId)) {
            String msg = "Unlocking locks associated with transaction not permitted.  " + lockInfo;
            //if a lock is associated with a txn we can only "unlock" if if it's in WAITING state
            // which really means that the caller wants to give up waiting for the lock
            LOG.error(msg);
            throw new TxnOpenException(msg);
          } else {
            //we didn't see this lock when running DELETE stmt above but now it showed up
            //so should "should never happen" happened...
            String msg = "Found lock in unexpected state " + lockInfo;
            LOG.error(msg);
            throw new MetaException(msg);
          }
        }
        LOG.debug("Successfully unlocked at least 1 lock with extLockId={}", extLockId);
        dbConn.commit();
      } catch (SQLException e) {
        LOG.error("Unlock failed for request={}. Exception msg: {}", rqst, getMessage(e));
        rollbackDBConn(dbConn);
        checkRetryable(dbConn, e, "unlock(" + rqst + ")");
        throw new MetaException("Unable to update transaction database " +
          JavaUtils.lockIdToString(extLockId) + " " + StringUtils.stringifyException(e));
      } finally {
        closeStmt(stmt);
        closeDbConn(dbConn);
      }
    } catch (RetryException e) {
      unlock(rqst);
    }
  }

  /**
   * used to sort entries in {@link org.apache.hadoop.hive.metastore.api.ShowLocksResponse}
   */
  private static class LockInfoExt extends LockInfo {
    private final ShowLocksResponseElement e;
    LockInfoExt(ShowLocksResponseElement e) {
      super(e);
      this.e = e;
    }
  }
  @RetrySemantics.ReadOnly
  public ShowLocksResponse showLocks(ShowLocksRequest rqst) throws MetaException {
    try {
      Connection dbConn = null;
      ShowLocksResponse rsp = new ShowLocksResponse();
      List<ShowLocksResponseElement> elems = new ArrayList<>();
      List<LockInfoExt> sortedList = new ArrayList<>();
      PreparedStatement pst = null;
      try {
        dbConn = getDbConn(Connection.TRANSACTION_READ_COMMITTED);

        String s = "SELECT \"HL_LOCK_EXT_ID\", \"HL_TXNID\", \"HL_DB\", \"HL_TABLE\", \"HL_PARTITION\", \"HL_LOCK_STATE\", " +
          "\"HL_LOCK_TYPE\", \"HL_LAST_HEARTBEAT\", \"HL_ACQUIRED_AT\", \"HL_USER\", \"HL_HOST\", \"HL_LOCK_INT_ID\"," +
          "\"HL_BLOCKEDBY_EXT_ID\", \"HL_BLOCKEDBY_INT_ID\", \"HL_AGENT_INFO\" FROM \"HIVE_LOCKS\"";

        // Some filters may have been specified in the SHOW LOCKS statement. Add them to the query.
        String dbName = rqst.getDbname();
        String tableName = rqst.getTablename();
        String partName = rqst.getPartname();
        String txnId = rqst.isSetTxnid() ? String.valueOf(rqst.getTxnid()) : null;
        List<String> params = new ArrayList<>();

        StringBuilder filter = new StringBuilder();
        if (dbName != null && !dbName.isEmpty()) {
          filter.append("\"HL_DB\"=?");
          params.add(dbName);
        }
        if (tableName != null && !tableName.isEmpty()) {
          if (filter.length() > 0) {
            filter.append(" and ");
          }
          filter.append("\"HL_TABLE\"=?");
          params.add(tableName);
        }
        if (partName != null && !partName.isEmpty()) {
          if (filter.length() > 0) {
            filter.append(" and ");
          }
          filter.append("\"HL_PARTITION\"=?");
          params.add(partName);
        }
        if (txnId != null && !txnId.isEmpty()) {
          if (filter.length() > 0) {
            filter.append(" and ");
          }
          filter.append("\"HL_TXNID\"=?");
          params.add(txnId);
        }
        String whereClause = filter.toString();

        if (!whereClause.isEmpty()) {
          s = s + " where " + whereClause;
        }

        pst = sqlGenerator.prepareStmtWithParameters(dbConn, s, params);
        LOG.debug("Going to execute query <" + s + ">");
        ResultSet rs = pst.executeQuery();
        while (rs.next()) {
          ShowLocksResponseElement e = new ShowLocksResponseElement();
          e.setLockid(rs.getLong(1));
          long txnid = rs.getLong(2);
          if (!rs.wasNull()) e.setTxnid(txnid);
          e.setDbname(rs.getString(3));
          e.setTablename(rs.getString(4));
          String partition = rs.getString(5);
          if (partition != null) e.setPartname(partition);
          switch (rs.getString(6).charAt(0)) {
            case LOCK_ACQUIRED: e.setState(LockState.ACQUIRED); break;
            case LOCK_WAITING: e.setState(LockState.WAITING); break;
            default: throw new MetaException("Unknown lock state " + rs.getString(6).charAt(0));
          }

          char lockChar = rs.getString(7).charAt(0);
          LockType lockType = LockTypeUtil.getLockTypeFromEncoding(lockChar)
                  .orElseThrow(() -> new MetaException("Unknown lock type: " + lockChar));
          e.setType(lockType);

          e.setLastheartbeat(rs.getLong(8));
          long acquiredAt = rs.getLong(9);
          if (!rs.wasNull()) e.setAcquiredat(acquiredAt);
          e.setUser(rs.getString(10));
          e.setHostname(rs.getString(11));
          e.setLockIdInternal(rs.getLong(12));
          long id = rs.getLong(13);
          if(!rs.wasNull()) {
            e.setBlockedByExtId(id);
          }
          id = rs.getLong(14);
          if(!rs.wasNull()) {
            e.setBlockedByIntId(id);
          }
          e.setAgentInfo(rs.getString(15));
          sortedList.add(new LockInfoExt(e));
        }
        LOG.debug("Going to rollback");
        dbConn.rollback();
      } catch (SQLException e) {
        checkRetryable(dbConn, e, "showLocks(" + rqst + ")");
        throw new MetaException("Unable to select from transaction database " +
          StringUtils.stringifyException(e));
      } finally {
        closeStmt(pst);
        closeDbConn(dbConn);
      }
      //this ensures that "SHOW LOCKS" prints the locks in the same order as they are examined
      //by checkLock() - makes diagnostics easier.
      Collections.sort(sortedList, new LockInfoComparator());
      for(LockInfoExt lockInfoExt : sortedList) {
        elems.add(lockInfoExt.e);
      }
      rsp.setLocks(elems);
      return rsp;
    } catch (RetryException e) {
      return showLocks(rqst);
    }
  }

  /**
   * {@code ids} should only have txnid or lockid but not both, ideally.
   * Currently DBTxnManager.heartbeat() enforces this.
   */
  @Override
  @RetrySemantics.SafeToRetry
  public void heartbeat(HeartbeatRequest ids)
    throws NoSuchTxnException,  NoSuchLockException, TxnAbortedException, MetaException {
    try {
      Connection dbConn = null;
      try {
        dbConn = getDbConn(Connection.TRANSACTION_READ_COMMITTED);
        heartbeatLock(dbConn, ids.getLockid());
        heartbeatTxn(dbConn, ids.getTxnid());
      } catch (SQLException e) {
        LOG.debug("Going to rollback");
        rollbackDBConn(dbConn);
        checkRetryable(dbConn, e, "heartbeat(" + ids + ")");
        throw new MetaException("Unable to select from transaction database " +
          StringUtils.stringifyException(e));
      } finally {
        closeDbConn(dbConn);
      }
    } catch (RetryException e) {
      heartbeat(ids);
    }
  }
  @Override
  @RetrySemantics.SafeToRetry
  public HeartbeatTxnRangeResponse heartbeatTxnRange(HeartbeatTxnRangeRequest rqst)
    throws MetaException {
    try {
      Connection dbConn = null;
      Statement stmt = null;
      HeartbeatTxnRangeResponse rsp = new HeartbeatTxnRangeResponse();
      Set<Long> nosuch = new HashSet<>();
      Set<Long> aborted = new HashSet<>();
      rsp.setNosuch(nosuch);
      rsp.setAborted(aborted);
      try {
        /**
         * READ_COMMITTED is sufficient since {@link #heartbeatTxn(java.sql.Connection, long)}
         * only has 1 update statement in it and
         * we only update existing txns, i.e. nothing can add additional txns that this operation
         * would care about (which would have required SERIALIZABLE)
         */
        dbConn = getDbConn(Connection.TRANSACTION_READ_COMMITTED);
        /*do fast path first (in 1 statement) if doesn't work, rollback and do the long version*/
        stmt = dbConn.createStatement();
        List<String> queries = new ArrayList<>();
        int numTxnsToHeartbeat = (int) (rqst.getMax() - rqst.getMin() + 1);
        List<Long> txnIds = new ArrayList<>(numTxnsToHeartbeat);
        for (long txn = rqst.getMin(); txn <= rqst.getMax(); txn++) {
          txnIds.add(txn);
        }
        TxnUtils.buildQueryWithINClause(conf, queries,
          new StringBuilder("UPDATE \"TXNS\" SET \"TXN_LAST_HEARTBEAT\" = " + TxnDbUtil.getEpochFn(dbProduct) +
            " WHERE \"TXN_STATE\" = " + TxnStatus.OPEN + " AND "),
          new StringBuilder(""), txnIds, "\"TXN_ID\"", true, false);
        int updateCnt = 0;
        for (String query : queries) {
          LOG.debug("Going to execute update <" + query + ">");
          updateCnt += stmt.executeUpdate(query);
        }
        if (updateCnt == numTxnsToHeartbeat) {
          //fast pass worked, i.e. all txns we were asked to heartbeat were Open as expected
          dbConn.commit();
          return rsp;
        }
        //if here, do the slow path so that we can return info txns which were not in expected state
        dbConn.rollback();
        for (long txn = rqst.getMin(); txn <= rqst.getMax(); txn++) {
          try {
            heartbeatTxn(dbConn, txn);
          } catch (NoSuchTxnException e) {
            nosuch.add(txn);
          } catch (TxnAbortedException e) {
            aborted.add(txn);
          }
        }
        return rsp;
      } catch (SQLException e) {
        LOG.debug("Going to rollback");
        rollbackDBConn(dbConn);
        checkRetryable(dbConn, e, "heartbeatTxnRange(" + rqst + ")");
        throw new MetaException("Unable to select from transaction database " +
          StringUtils.stringifyException(e));
      } finally {
        close(null, stmt, dbConn);
      }
    } catch (RetryException e) {
      return heartbeatTxnRange(rqst);
    }
  }

  long generateCompactionQueueId(Statement stmt) throws SQLException, MetaException {
    // Get the id for the next entry in the queue
    String s = sqlGenerator.addForUpdateClause("SELECT \"NCQ_NEXT\" FROM \"NEXT_COMPACTION_QUEUE_ID\"");
    LOG.debug("going to execute query <" + s + ">");
    try (ResultSet rs = stmt.executeQuery(s)) {
      if (!rs.next()) {
        throw new IllegalStateException("Transaction tables not properly initiated, "
            + "no record found in next_compaction_queue_id");
      }
      long id = rs.getLong(1);
      s = "UPDATE \"NEXT_COMPACTION_QUEUE_ID\" SET \"NCQ_NEXT\" = " + (id + 1);
      LOG.debug("Going to execute update <" + s + ">");
      stmt.executeUpdate(s);
      return id;
    }
  }

  @Override
  @RetrySemantics.ReadOnly
  public long getTxnIdForWriteId(
      String dbName, String tblName, long writeId) throws MetaException {
    try {
      Connection dbConn = null;
      PreparedStatement pst = null;
      try {
        /**
         * This runs at READ_COMMITTED for exactly the same reason as {@link #getOpenTxnsInfo()}
         */
        dbConn = getDbConn(Connection.TRANSACTION_READ_COMMITTED);

        String query = "SELECT \"T2W_TXNID\" FROM \"TXN_TO_WRITE_ID\" WHERE"
            + " \"T2W_DATABASE\" = ? AND \"T2W_TABLE\" = ? AND \"T2W_WRITEID\" = " + writeId;
        pst = sqlGenerator.prepareStmtWithParameters(dbConn, query, Arrays.asList(dbName, tblName));
        LOG.debug("Going to execute query <" + query.replaceAll("\\?", "{}") + ">",
                quoteString(dbName), quoteString(tblName));
        ResultSet rs  = pst.executeQuery();
        long txnId = -1;
        if (rs.next()) {
          txnId = rs.getLong(1);
        }
        dbConn.rollback();
        return txnId;
      } catch (SQLException e) {
        LOG.debug("Going to rollback");
        rollbackDBConn(dbConn);
        checkRetryable(dbConn, e, "getTxnIdForWriteId");
        throw new MetaException("Unable to select from transaction database, "
                + StringUtils.stringifyException(e));
      } finally {
        close(null, pst, dbConn);
      }
    } catch (RetryException e) {
      return getTxnIdForWriteId(dbName, tblName, writeId);
    }
  }

  @Override
  @RetrySemantics.Idempotent
  public CompactionResponse compact(CompactionRequest rqst) throws MetaException {
    // Put a compaction request in the queue.
    try {
      Connection dbConn = null;
      Statement stmt = null;
      PreparedStatement pst = null;
      TxnStore.MutexAPI.LockHandle handle = null;
      try {
        lockInternal();
        /**
         * MUTEX_KEY.CompactionScheduler lock ensures that there is only 1 entry in
         * Initiated/Working state for any resource.  This ensures that we don't run concurrent
         * compactions for any resource.
         */
        handle = getMutexAPI().acquireLock(MUTEX_KEY.CompactionScheduler.name());
        dbConn = getDbConn(Connection.TRANSACTION_READ_COMMITTED);
        stmt = dbConn.createStatement();

        long id = generateCompactionQueueId(stmt);

        List<String> params = new ArrayList<>();
        StringBuilder sb = new StringBuilder("SELECT \"CQ_ID\", \"CQ_STATE\" FROM \"COMPACTION_QUEUE\" WHERE").
          append(" \"CQ_STATE\" IN(").append(quoteChar(INITIATED_STATE)).
            append(",").append(quoteChar(WORKING_STATE)).
          append(") AND \"CQ_DATABASE\"=?").
          append(" AND \"CQ_TABLE\"=?").append(" AND ");
        params.add(rqst.getDbname());
        params.add(rqst.getTablename());
        if(rqst.getPartitionname() == null) {
          sb.append("\"CQ_PARTITION\" is null");
        } else {
          sb.append("\"CQ_PARTITION\"=?");
          params.add(rqst.getPartitionname());
        }

        pst = sqlGenerator.prepareStmtWithParameters(dbConn, sb.toString(), params);
        LOG.debug("Going to execute query <" + sb.toString() + ">");
        ResultSet rs = pst.executeQuery();
        if(rs.next()) {
          long enqueuedId = rs.getLong(1);
          String state = compactorStateToResponse(rs.getString(2).charAt(0));
          LOG.info("Ignoring request to compact " + rqst.getDbname() + "/" + rqst.getTablename() +
            "/" + rqst.getPartitionname() + " since it is already " + quoteString(state) +
            " with id=" + enqueuedId);
          return new CompactionResponse(enqueuedId, state, false);
        }
        close(rs);
        closeStmt(pst);
        params.clear();
        StringBuilder buf = new StringBuilder("INSERT INTO \"COMPACTION_QUEUE\" (\"CQ_ID\", \"CQ_DATABASE\", " +
          "\"CQ_TABLE\", ");
        String partName = rqst.getPartitionname();
        if (partName != null) buf.append("\"CQ_PARTITION\", ");
        buf.append("\"CQ_STATE\", \"CQ_TYPE\", \"CQ_ENQUEUE_TIME\"");
        if (rqst.getProperties() != null) {
          buf.append(", \"CQ_TBLPROPERTIES\"");
        }
        if (rqst.getRunas() != null) buf.append(", \"CQ_RUN_AS\"");
        buf.append(") values (");
        buf.append(id);
        buf.append(", ?");
        buf.append(", ?");
        buf.append(", ");
        params.add(rqst.getDbname());
        params.add(rqst.getTablename());
        if (partName != null) {
          buf.append("?, '");
          params.add(partName);
        } else {
          buf.append("'");
        }
        buf.append(INITIATED_STATE);
        buf.append("', '");
        buf.append(thriftCompactionType2DbType(rqst.getType()));
        buf.append("',");
        buf.append(getEpochFn(dbProduct));
        if (rqst.getProperties() != null) {
          buf.append(", ?");
          params.add(new StringableMap(rqst.getProperties()).toString());
        }
        if (rqst.getRunas() != null) {
          buf.append(", ?");
          params.add(rqst.getRunas());
        }
        buf.append(")");
        String s = buf.toString();
        pst = sqlGenerator.prepareStmtWithParameters(dbConn, s, params);
        LOG.debug("Going to execute update <" + s + ">");
        pst.executeUpdate();
        LOG.debug("Going to commit");
        dbConn.commit();
        return new CompactionResponse(id, INITIATED_RESPONSE, true);
      } catch (SQLException e) {
        LOG.debug("Going to rollback");
        rollbackDBConn(dbConn);
        checkRetryable(dbConn, e, "COMPACT(" + rqst + ")");
        throw new MetaException("Unable to select from transaction database " +
          StringUtils.stringifyException(e));
      } finally {
        closeStmt(pst);
        closeStmt(stmt);
        closeDbConn(dbConn);
        if(handle != null) {
          handle.releaseLocks();
        }
        unlockInternal();
      }
    } catch (RetryException e) {
      return compact(rqst);
    }
  }

  private static String compactorStateToResponse(char s) {
    switch (s) {
      case INITIATED_STATE: return INITIATED_RESPONSE;
      case WORKING_STATE: return WORKING_RESPONSE;
      case READY_FOR_CLEANING: return CLEANING_RESPONSE;
      case FAILED_STATE: return FAILED_RESPONSE;
      case SUCCEEDED_STATE: return SUCCEEDED_RESPONSE;
      case ATTEMPTED_STATE: return ATTEMPTED_RESPONSE;
      default:
        return Character.toString(s);
    }
  }
  @RetrySemantics.ReadOnly
  public ShowCompactResponse showCompact(ShowCompactRequest rqst) throws MetaException {
    ShowCompactResponse response = new ShowCompactResponse(new ArrayList<>());
    Connection dbConn = null;
    Statement stmt = null;
    try {
      try {
        dbConn = getDbConn(Connection.TRANSACTION_READ_COMMITTED);
        stmt = dbConn.createStatement();
        String s = "SELECT \"CQ_DATABASE\", \"CQ_TABLE\", \"CQ_PARTITION\", \"CQ_STATE\", \"CQ_TYPE\", \"CQ_WORKER_ID\", " +
          //-1 because 'null' literal doesn't work for all DBs...
          "\"CQ_START\", -1 \"CC_END\", \"CQ_RUN_AS\", \"CQ_HADOOP_JOB_ID\", \"CQ_ID\", \"CQ_ERROR_MESSAGE\", " +
          "\"CQ_ENQUEUE_TIME\" " +
          "FROM \"COMPACTION_QUEUE\" UNION ALL " +
          "SELECT \"CC_DATABASE\", \"CC_TABLE\", \"CC_PARTITION\", \"CC_STATE\", \"CC_TYPE\", \"CC_WORKER_ID\", " +
          "\"CC_START\", \"CC_END\", \"CC_RUN_AS\", \"CC_HADOOP_JOB_ID\", \"CC_ID\", \"CC_ERROR_MESSAGE\", " +
          "\"CC_ENQUEUE_TIME\" " +
          " FROM \"COMPLETED_COMPACTIONS\""; //todo: sort by cq_id?
        //what I want is order by cc_end desc, cc_start asc (but derby has a bug https://issues.apache.org/jira/browse/DERBY-6013)
        //to sort so that currently running jobs are at the end of the list (bottom of screen)
        //and currently running ones are in sorted by start time
        //w/o order by likely currently running compactions will be first (LHS of Union)
        LOG.debug("Going to execute query <" + s + ">");
        ResultSet rs = stmt.executeQuery(s);
        while (rs.next()) {
          ShowCompactResponseElement e = new ShowCompactResponseElement();
          e.setDbname(rs.getString(1));
          e.setTablename(rs.getString(2));
          e.setPartitionname(rs.getString(3));
          e.setState(compactorStateToResponse(rs.getString(4).charAt(0)));
          try {
            e.setType(dbCompactionType2ThriftType(rs.getString(5).charAt(0)));
          } catch (MetaException ex) {
            //do nothing to handle RU/D if we add another status
          }
          e.setWorkerid(rs.getString(6));
          long start = rs.getLong(7);
          if(!rs.wasNull()) {
            e.setStart(start);
          }
          long endTime = rs.getLong(8);
          if(endTime != -1) {
            e.setEndTime(endTime);
          }
          e.setRunAs(rs.getString(9));
          e.setHadoopJobId(rs.getString(10));
          e.setId(rs.getLong(11));
          e.setErrorMessage(rs.getString(12));
          long enqueueTime = rs.getLong(13);
          if(!rs.wasNull()) {
            e.setEnqueueTime(enqueueTime);
          }
          response.addToCompacts(e);
        }
        LOG.debug("Going to rollback");
        dbConn.rollback();
      } catch (SQLException e) {
        LOG.debug("Going to rollback");
        rollbackDBConn(dbConn);
        checkRetryable(dbConn, e, "showCompact(" + rqst + ")");
        throw new MetaException("Unable to select from transaction database " +
          StringUtils.stringifyException(e));
      } finally {
        closeStmt(stmt);
        closeDbConn(dbConn);
      }
      return response;
    } catch (RetryException e) {
      return showCompact(rqst);
    }
  }

  private static void shouldNeverHappen(long txnid) {
    throw new RuntimeException("This should never happen: " + JavaUtils.txnIdToString(txnid));
  }
  private static void shouldNeverHappen(long txnid, long extLockId, long intLockId) {
    throw new RuntimeException("This should never happen: " + JavaUtils.txnIdToString(txnid) + " "
      + JavaUtils.lockIdToString(extLockId) + " " + intLockId);
  }

  /**
   * Retry-by-caller note:
   * This may be retried after dbConn.commit.  At worst, it will create duplicate entries in
   * TXN_COMPONENTS which won't affect anything.  See more comments in {@link #commitTxn(CommitTxnRequest)}
   */
  @Override
  @RetrySemantics.SafeToRetry
  public void addDynamicPartitions(AddDynamicPartitions rqst)
      throws NoSuchTxnException,  TxnAbortedException, MetaException {
    Connection dbConn = null;
    Statement stmt = null;
    try {
      try {
        lockInternal();
        dbConn = getDbConn(Connection.TRANSACTION_READ_COMMITTED);
        stmt = dbConn.createStatement();
        Optional<TxnType> txnType = getOpenTxnTypeAndLock(stmt, rqst.getTxnid());
        if (!txnType.isPresent()) {
          //ensures txn is still there and in expected state
          ensureValidTxn(dbConn, rqst.getTxnid(), stmt);
          shouldNeverHappen(rqst.getTxnid());
        }
        //for RU this may be null so we should default it to 'u' which is most restrictive
        OperationType ot = OperationType.UPDATE;
        if(rqst.isSetOperationType()) {
          ot = OperationType.fromDataOperationType(rqst.getOperationType());
        }

        Long writeId = rqst.getWriteid();
        try (PreparedStatement pstmt = dbConn.prepareStatement(TXN_COMPONENTS_INSERT_QUERY)) {
          int insertCounter = 0;
          for (String partName : rqst.getPartitionnames()) {
            pstmt.setLong(1, rqst.getTxnid());
            pstmt.setString(2, normalizeCase(rqst.getDbname()));
            pstmt.setString(3, normalizeCase(rqst.getTablename()));
            pstmt.setString(4, partName);
            pstmt.setString(5, ot.getSqlConst());
            pstmt.setObject(6, writeId);

            pstmt.addBatch();
            insertCounter++;
            if (insertCounter % maxBatchSize == 0) {
              LOG.debug("Executing a batch of <" + TXN_COMPONENTS_INSERT_QUERY + "> queries. Batch size: " + maxBatchSize);
              pstmt.executeBatch();
            }
          }
          if (insertCounter % maxBatchSize != 0) {
            LOG.debug("Executing a batch of <" + TXN_COMPONENTS_INSERT_QUERY + "> queries. Batch size: " + insertCounter % maxBatchSize);
            pstmt.executeBatch();
          }
        }
        try (PreparedStatement pstmt = dbConn.prepareStatement(TXN_COMPONENTS_DP_DELETE_QUERY)) {
          pstmt.setLong(1, rqst.getTxnid());
          pstmt.setString(2, normalizeCase(rqst.getDbname()));
          pstmt.setString(3, normalizeCase(rqst.getTablename()));
          pstmt.execute();
        }
        LOG.debug("Going to commit");
        dbConn.commit();
      } catch (SQLException e) {
        LOG.debug("Going to rollback");
        rollbackDBConn(dbConn);
        checkRetryable(dbConn, e, "addDynamicPartitions(" + rqst + ")");
        throw new MetaException("Unable to insert into from transaction database " +
          StringUtils.stringifyException(e));
      } finally {
        close(null, stmt, dbConn);
        unlockInternal();
      }
    } catch (RetryException e) {
      addDynamicPartitions(rqst);
    }
  }

  /**
   * Clean up corresponding records in metastore tables when corresponding object is dropped,
   * specifically: TXN_COMPONENTS, COMPLETED_TXN_COMPONENTS, COMPACTION_QUEUE, COMPLETED_COMPACTIONS
   * Retry-by-caller note: this is only idempotent assuming it's only called by dropTable/Db/etc
   * operations.
   *
   * HIVE_LOCKS and WS_SET are cleaned up by {@link AcidHouseKeeperService}, if turned on
   */
  @Override
  @RetrySemantics.Idempotent
  public void cleanupRecords(HiveObjectType type, Database db, Table table,
                             Iterator<Partition> partitionIterator) throws MetaException {

    // cleanup should be done only for objects belonging to default catalog
    final String defaultCatalog = getDefaultCatalog(conf);

    try {
      Connection dbConn = null;
      Statement stmt = null;

      try {
        String dbName;
        String tblName;
        dbConn = getDbConn(Connection.TRANSACTION_READ_COMMITTED);
        stmt = dbConn.createStatement();
        List<String> queries = new ArrayList<>();
        StringBuilder buff = new StringBuilder();

        switch (type) {
          case DATABASE: {
            dbName = db.getName();
            if(!defaultCatalog.equals(db.getCatalogName())) {
              LOG.debug("Skipping cleanup because db: " + dbName + " belongs to catalog "
                  + "other than default catalog: " + db.getCatalogName());
              return;
            }

            buff.append("DELETE FROM \"TXN_COMPONENTS\" WHERE \"TC_DATABASE\"='");
            buff.append(dbName);
            buff.append("'");
            queries.add(buff.toString());

            buff.setLength(0);
            buff.append("DELETE FROM \"COMPLETED_TXN_COMPONENTS\" WHERE \"CTC_DATABASE\"='");
            buff.append(dbName);
            buff.append("'");
            queries.add(buff.toString());

            buff.setLength(0);
            buff.append("DELETE FROM \"COMPACTION_QUEUE\" WHERE \"CQ_DATABASE\"='");
            buff.append(dbName);
            buff.append("'");
            queries.add(buff.toString());

            buff.setLength(0);
            buff.append("DELETE FROM \"COMPLETED_COMPACTIONS\" WHERE \"CC_DATABASE\"='");
            buff.append(dbName);
            buff.append("'");
            queries.add(buff.toString());

            buff.setLength(0);
            buff.append("DELETE FROM \"TXN_TO_WRITE_ID\" WHERE \"T2W_DATABASE\"='");
            buff.append(dbName.toLowerCase());
            buff.append("'");
            queries.add(buff.toString());

            buff.setLength(0);
            buff.append("DELETE FROM \"NEXT_WRITE_ID\" WHERE \"NWI_DATABASE\"='");
            buff.append(dbName.toLowerCase());
            buff.append("'");
            queries.add(buff.toString());

            break;
          }
          case TABLE: {
            dbName = table.getDbName();
            tblName = table.getTableName();
            if(!defaultCatalog.equals(table.getCatName())) {
              LOG.debug("Skipping cleanup because table: " + tblName + " belongs to catalog "
                  + "other than default catalog: " + table.getCatName());
              return;
            }

            buff.append("DELETE FROM \"TXN_COMPONENTS\" WHERE \"TC_DATABASE\"='");
            buff.append(dbName);
            buff.append("' AND \"TC_TABLE\"='");
            buff.append(tblName);
            buff.append("'");
            queries.add(buff.toString());

            buff.setLength(0);
            buff.append("DELETE FROM \"COMPLETED_TXN_COMPONENTS\" WHERE \"CTC_DATABASE\"='");
            buff.append(dbName);
            buff.append("' AND \"CTC_TABLE\"='");
            buff.append(tblName);
            buff.append("'");
            queries.add(buff.toString());

            buff.setLength(0);
            buff.append("DELETE FROM \"COMPACTION_QUEUE\" WHERE \"CQ_DATABASE\"='");
            buff.append(dbName);
            buff.append("' AND \"CQ_TABLE\"='");
            buff.append(tblName);
            buff.append("'");
            queries.add(buff.toString());

            buff.setLength(0);
            buff.append("DELETE FROM \"COMPLETED_COMPACTIONS\" WHERE \"CC_DATABASE\"='");
            buff.append(dbName);
            buff.append("' AND \"CC_TABLE\"='");
            buff.append(tblName);
            buff.append("'");
            queries.add(buff.toString());

            buff.setLength(0);
            buff.append("DELETE FROM \"TXN_TO_WRITE_ID\" WHERE \"T2W_DATABASE\"='");
            buff.append(dbName.toLowerCase());
            buff.append("' AND \"T2W_TABLE\"='");
            buff.append(tblName.toLowerCase());
            buff.append("'");
            queries.add(buff.toString());

            buff.setLength(0);
            buff.append("DELETE FROM \"NEXT_WRITE_ID\" WHERE \"NWI_DATABASE\"='");
            buff.append(dbName.toLowerCase());
            buff.append("' AND \"NWI_TABLE\"='");
            buff.append(tblName.toLowerCase());
            buff.append("'");
            queries.add(buff.toString());

            break;
          }
          case PARTITION: {
            dbName = table.getDbName();
            tblName = table.getTableName();
            if(!defaultCatalog.equals(table.getCatName())) {
              LOG.debug("Skipping cleanup because partitions belong to catalog "
                  + "other than default catalog: " + table.getCatName());
              return;
            }

            List<FieldSchema> partCols = table.getPartitionKeys();  // partition columns
            List<String> partVals;                                  // partition values
            String partName;

            while (partitionIterator.hasNext()) {
              Partition p = partitionIterator.next();
              partVals = p.getValues();
              partName = Warehouse.makePartName(partCols, partVals);

              buff.append("DELETE FROM \"TXN_COMPONENTS\" WHERE \"TC_DATABASE\"='");
              buff.append(dbName);
              buff.append("' AND \"TC_TABLE\"='");
              buff.append(tblName);
              buff.append("' AND \"TC_PARTITION\"='");
              buff.append(partName);
              buff.append("'");
              queries.add(buff.toString());

              buff.setLength(0);
              buff.append("DELETE FROM \"COMPLETED_TXN_COMPONENTS\" WHERE \"CTC_DATABASE\"='");
              buff.append(dbName);
              buff.append("' AND \"CTC_TABLE\"='");
              buff.append(tblName);
              buff.append("' AND \"CTC_PARTITION\"='");
              buff.append(partName);
              buff.append("'");
              queries.add(buff.toString());

              buff.setLength(0);
              buff.append("DELETE FROM \"COMPACTION_QUEUE\" WHERE \"CQ_DATABASE\"='");
              buff.append(dbName);
              buff.append("' AND \"CQ_TABLE\"='");
              buff.append(tblName);
              buff.append("' AND \"CQ_PARTITION\"='");
              buff.append(partName);
              buff.append("'");
              queries.add(buff.toString());

              buff.setLength(0);
              buff.append("DELETE FROM \"COMPLETED_COMPACTIONS\" WHERE \"CC_DATABASE\"='");
              buff.append(dbName);
              buff.append("' AND \"CC_TABLE\"='");
              buff.append(tblName);
              buff.append("' AND \"CC_PARTITION\"='");
              buff.append(partName);
              buff.append("'");
              queries.add(buff.toString());
            }

            break;
          }
          default: {
            throw new MetaException("Invalid object type for cleanup: " + type);
          }
        }

        for (String query : queries) {
          LOG.debug("Going to execute update <" + query + ">");
          stmt.executeUpdate(query);
        }

        LOG.debug("Going to commit");
        dbConn.commit();
      } catch (SQLException e) {
        LOG.debug("Going to rollback");
        rollbackDBConn(dbConn);
        checkRetryable(dbConn, e, "cleanupRecords");
        if (e.getMessage().contains("does not exist")) {
          LOG.warn("Cannot perform cleanup since metastore table does not exist");
        } else {
          throw new MetaException("Unable to clean up " + StringUtils.stringifyException(e));
        }
      } finally {
        closeStmt(stmt);
        closeDbConn(dbConn);
      }
    } catch (RetryException e) {
      cleanupRecords(type, db, table, partitionIterator);
    }
  }
  /**
   * Catalog hasn't been added to transactional tables yet, so it's passed in but not used.
   */
  @Override
  public void onRename(String oldCatName, String oldDbName, String oldTabName, String oldPartName,
      String newCatName, String newDbName, String newTabName, String newPartName)
      throws MetaException {
    String callSig = "onRename(" +
        oldCatName + "," + oldDbName + "," + oldTabName + "," + oldPartName + "," +
        newCatName + "," + newDbName + "," + newTabName + "," + newPartName + ")";

    if(newPartName != null) {
      assert oldPartName != null && oldTabName != null && oldDbName != null && oldCatName != null :
      callSig;
    }
    if(newTabName != null) {
      assert oldTabName != null && oldDbName != null && oldCatName != null : callSig;
    }
    if(newDbName != null) {
      assert oldDbName != null && oldCatName != null : callSig;
    }

    try {
      Connection dbConn = null;
      Statement stmt = null;
      try {
        dbConn = getDbConn(Connection.TRANSACTION_READ_COMMITTED);
        stmt = dbConn.createStatement();
        List<String> queries = new ArrayList<>();

        String update = "UPDATE \"TXN_COMPONENTS\" SET ";
        String where = " WHERE ";
        if(oldPartName != null) {
          update += "\"TC_PARTITION\" = " + quoteString(newPartName) + ", ";
          where += "\"TC_PARTITION\" = " + quoteString(oldPartName) + " AND ";
        }
        if(oldTabName != null) {
          update += "\"TC_TABLE\" = " + quoteString(normalizeCase(newTabName)) + ", ";
          where += "\"TC_TABLE\" = " + quoteString(normalizeCase(oldTabName)) + " AND ";
        }
        if(oldDbName != null) {
          update += "\"TC_DATABASE\" = " + quoteString(normalizeCase(newDbName));
          where += "\"TC_DATABASE\" = " + quoteString(normalizeCase(oldDbName));
        }
        queries.add(update + where);

        update = "UPDATE \"COMPLETED_TXN_COMPONENTS\" SET ";
        where = " WHERE ";
        if(oldPartName != null) {
          update += "\"CTC_PARTITION\" = " + quoteString(newPartName) + ", ";
          where += "\"CTC_PARTITION\" = " + quoteString(oldPartName) + " AND ";
        }
        if(oldTabName != null) {
          update += "\"CTC_TABLE\" = " + quoteString(normalizeCase(newTabName)) + ", ";
          where += "\"CTC_TABLE\" = " + quoteString(normalizeCase(oldTabName)) + " AND ";
        }
        if(oldDbName != null) {
          update += "\"CTC_DATABASE\" = " + quoteString(normalizeCase(newDbName));
          where += "\"CTC_DATABASE\" = " + quoteString(normalizeCase(oldDbName));
        }
        queries.add(update + where);

        update = "UPDATE \"HIVE_LOCKS\" SET ";
        where = " WHERE ";
        if(oldPartName != null) {
          update += "\"HL_PARTITION\" = " + quoteString(newPartName) + ", ";
          where += "\"HL_PARTITION\" = " + quoteString(oldPartName) + " AND ";
        }
        if(oldTabName != null) {
          update += "\"HL_TABLE\" = " + quoteString(normalizeCase(newTabName)) + ", ";
          where += "\"HL_TABLE\" = " + quoteString(normalizeCase(oldTabName)) + " AND ";
        }
        if(oldDbName != null) {
          update += "\"HL_DB\" = " + quoteString(normalizeCase(newDbName));
          where += "\"HL_DB\" = " + quoteString(normalizeCase(oldDbName));
        }
        queries.add(update + where);

        update = "UPDATE \"COMPACTION_QUEUE\" SET ";
        where = " WHERE ";
        if(oldPartName != null) {
          update += "\"CQ_PARTITION\" = " + quoteString(newPartName) + ", ";
          where += "\"CQ_PARTITION\" = " + quoteString(oldPartName) + " AND ";
        }
        if(oldTabName != null) {
          update += "\"CQ_TABLE\" = " + quoteString(normalizeCase(newTabName)) + ", ";
          where += "\"CQ_TABLE\" = " + quoteString(normalizeCase(oldTabName)) + " AND ";
        }
        if(oldDbName != null) {
          update += "\"CQ_DATABASE\" = " + quoteString(normalizeCase(newDbName));
          where += "\"CQ_DATABASE\" = " + quoteString(normalizeCase(oldDbName));
        }
        queries.add(update + where);

        update = "UPDATE \"COMPLETED_COMPACTIONS\" SET ";
        where = " WHERE ";
        if(oldPartName != null) {
          update += "\"CC_PARTITION\" = " + quoteString(newPartName) + ", ";
          where += "\"CC_PARTITION\" = " + quoteString(oldPartName) + " AND ";
        }
        if(oldTabName != null) {
          update += "\"CC_TABLE\" = " + quoteString(normalizeCase(newTabName)) + ", ";
          where += "\"CC_TABLE\" = " + quoteString(normalizeCase(oldTabName)) + " AND ";
        }
        if(oldDbName != null) {
          update += "\"CC_DATABASE\" = " + quoteString(normalizeCase(newDbName));
          where += "\"CC_DATABASE\" = " + quoteString(normalizeCase(oldDbName));
        }
        queries.add(update + where);

        update = "UPDATE \"WRITE_SET\" SET ";
        where = " WHERE ";
        if(oldPartName != null) {
          update += "\"WS_PARTITION\" = " + quoteString(newPartName) + ", ";
          where += "\"WS_PARTITION\" = " + quoteString(oldPartName) + " AND ";
        }
        if(oldTabName != null) {
          update += "\"WS_TABLE\" = " + quoteString(normalizeCase(newTabName)) + ", ";
          where += "\"WS_TABLE\" = " + quoteString(normalizeCase(oldTabName)) + " AND ";
        }
        if(oldDbName != null) {
          update += "\"WS_DATABASE\" = " + quoteString(normalizeCase(newDbName));
          where += "\"WS_DATABASE\" = " + quoteString(normalizeCase(oldDbName));
        }
        queries.add(update + where);

        update = "UPDATE \"TXN_TO_WRITE_ID\" SET ";
        where = " WHERE ";
        if(oldTabName != null) {
          update += "\"T2W_TABLE\" = " + quoteString(normalizeCase(newTabName)) + ", ";
          where += "\"T2W_TABLE\" = " + quoteString(normalizeCase(oldTabName)) + " AND ";
        }
        if(oldDbName != null) {
          update += "\"T2W_DATABASE\" = " + quoteString(normalizeCase(newDbName));
          where += "\"T2W_DATABASE\" = " + quoteString(normalizeCase(oldDbName));
        }
        queries.add(update + where);

        update = "UPDATE \"NEXT_WRITE_ID\" SET ";
        where = " WHERE ";
        if(oldTabName != null) {
          update += "\"NWI_TABLE\" = " + quoteString(normalizeCase(newTabName)) + ", ";
          where += "\"NWI_TABLE\" = " + quoteString(normalizeCase(oldTabName)) + " AND ";
        }
        if(oldDbName != null) {
          update += "\"NWI_DATABASE\" = " + quoteString(normalizeCase(newDbName));
          where += "\"NWI_DATABASE\" = " + quoteString(normalizeCase(oldDbName));
        }
        queries.add(update + where);

        for (String query : queries) {
          LOG.debug("Going to execute update <" + query + ">");
          stmt.executeUpdate(query);
        }

        LOG.debug("Going to commit: " + callSig);
        dbConn.commit();
      } catch (SQLException e) {
        LOG.debug("Going to rollback: " + callSig);
        rollbackDBConn(dbConn);
        checkRetryable(dbConn, e, callSig);
        if (e.getMessage().contains("does not exist")) {
          LOG.warn("Cannot perform " + callSig + " since metastore table does not exist");
        } else {
          throw new MetaException("Unable to " + callSig + ":" + StringUtils.stringifyException(e));
        }
      } finally {
        closeStmt(stmt);
        closeDbConn(dbConn);
      }
    } catch (RetryException e) {
      onRename(oldCatName, oldDbName, oldTabName, oldPartName,
          newCatName, newDbName, newTabName, newPartName);
    }
  }
  /**
   * For testing only, do not use.
   */
  @VisibleForTesting
  public int numLocksInLockTable() throws SQLException, MetaException {
    Connection dbConn = null;
    Statement stmt = null;
    ResultSet rs = null;
    try {
      dbConn = getDbConn(Connection.TRANSACTION_READ_COMMITTED);
      stmt = dbConn.createStatement();
      String s = "SELECT COUNT(*) FROM \"HIVE_LOCKS\"";
      LOG.debug("Going to execute query <" + s + ">");
      rs = stmt.executeQuery(s);
      rs.next();
      int rc = rs.getInt(1);
      // Necessary to clean up the transaction in the db.
      dbConn.rollback();
      return rc;
    } finally {
      close(rs, stmt, dbConn);
    }
  }

  /**
   * For testing only, do not use.
   */
  public long setTimeout(long milliseconds) {
    long previous_timeout = timeout;
    timeout = milliseconds;
    return previous_timeout;
  }

  protected class RetryException extends Exception {

  }

  Connection getDbConn(int isolationLevel) throws SQLException {
    return getDbConn(isolationLevel, connPool);
  }

  private Connection getDbConn(int isolationLevel, DataSource connPool) throws SQLException {
    Connection dbConn = null;
    try {
      dbConn = connPool.getConnection();
      dbConn.setAutoCommit(false);
      dbConn.setTransactionIsolation(isolationLevel);
      return dbConn;
    } catch (SQLException e) {
      closeDbConn(dbConn);
      throw e;
    }
  }

  static void rollbackDBConn(Connection dbConn) {
    try {
      if (dbConn != null && !dbConn.isClosed()) dbConn.rollback();
    } catch (SQLException e) {
      LOG.warn("Failed to rollback db connection " + getMessage(e));
    }
  }
  protected static void closeDbConn(Connection dbConn) {
    try {
      if (dbConn != null && !dbConn.isClosed()) {
        dbConn.close();
      }
    } catch (SQLException e) {
      LOG.warn("Failed to close db connection " + getMessage(e));
    }
  }

  /**
   * Close statement instance.
   * @param stmt statement instance.
   */
  protected static void closeStmt(Statement stmt) {
    try {
      if (stmt != null && !stmt.isClosed()) stmt.close();
    } catch (SQLException e) {
      LOG.warn("Failed to close statement " + getMessage(e));
    }
  }

  /**
   * Close the ResultSet.
   * @param rs may be {@code null}
   */
  static void close(ResultSet rs) {
    try {
      if (rs != null && !rs.isClosed()) {
        rs.close();
      }
    }
    catch(SQLException ex) {
      LOG.warn("Failed to close statement " + getMessage(ex));
    }
  }

  /**
   * Close all 3 JDBC artifacts in order: {@code rs stmt dbConn}
   */
  static void close(ResultSet rs, Statement stmt, Connection dbConn) {
    close(rs);
    closeStmt(stmt);
    closeDbConn(dbConn);
  }

  private boolean waitForRetry(String caller, String errMsg) {
    if (retryNum++ < retryLimit) {
      LOG.warn("Retryable error detected in " + caller + ".  Will wait " + retryInterval +
              "ms and retry up to " + (retryLimit - retryNum + 1) + " times.  Error: " + errMsg);
      try {
        Thread.sleep(retryInterval);
      } catch (InterruptedException ex) {
        //
      }
      return true;
    } else {
      LOG.error("Fatal error in " + caller + ". Retry limit (" + retryLimit + ") reached. Last error: " + errMsg);
    }
    return false;
  }

  /**
   * See {@link #checkRetryable(Connection, SQLException, String, boolean)}.
   */
  protected void checkRetryable(Connection conn, SQLException e, String caller) throws RetryException {
    checkRetryable(conn, e, caller, false);
  }

  /**
   * Determine if an exception was such that it makes sense to retry.  Unfortunately there is no standard way to do
   * this, so we have to inspect the error messages and catch the telltale signs for each
   * different database.  This method will throw {@code RetryException}
   * if the error is retry-able.
   * @param conn database connection
   * @param e exception that was thrown.
   * @param caller name of the method calling this (and other info useful to log)
   * @param retryOnDuplicateKey whether to retry on unique key constraint violation
   * @throws org.apache.hadoop.hive.metastore.txn.TxnHandler.RetryException when the operation should be retried
   */
  protected void checkRetryable(Connection conn, SQLException e, String caller, boolean retryOnDuplicateKey)
      throws RetryException {

    // If you change this function, remove the @Ignore from TestTxnHandler.deadlockIsDetected()
    // to test these changes.
    // MySQL and MSSQL use 40001 as the state code for rollback.  Postgres uses 40001 and 40P01.
    // Oracle seems to return different SQLStates and messages each time,
    // so I've tried to capture the different error messages (there appear to be fewer different
    // error messages than SQL states).
    // Derby and newer MySQL driver use the new SQLTransactionRollbackException
    boolean sendRetrySignal = false;
    try {
      if(dbProduct == null) {
        throw new IllegalStateException("DB Type not determined yet.");
      }
      if (dbProduct.isDeadlock(e)) {
        if (deadlockCnt++ < ALLOWED_REPEATED_DEADLOCKS) {
          long waitInterval = deadlockRetryInterval * deadlockCnt;
          LOG.warn("Deadlock detected in " + caller + ". Will wait " + waitInterval +
            "ms try again up to " + (ALLOWED_REPEATED_DEADLOCKS - deadlockCnt + 1) + " times.");
          // Pause for a just a bit for retrying to avoid immediately jumping back into the deadlock.
          try {
            Thread.sleep(waitInterval);
          } catch (InterruptedException ie) {
            // NOP
          }
          sendRetrySignal = true;
        } else {
          LOG.error("Too many repeated deadlocks in " + caller + ", giving up.");
        }
      } else if (isRetryable(conf, e)) {
        //in MSSQL this means Communication Link Failure
        sendRetrySignal = waitForRetry(caller, e.getMessage());
      } else if (retryOnDuplicateKey && isDuplicateKeyError(e)) {
        sendRetrySignal = waitForRetry(caller, e.getMessage());
      }
      else {
        //make sure we know we saw an error that we don't recognize
        LOG.info("Non-retryable error in " + caller + " : " + getMessage(e));
      }
    }
    finally {
      /*if this method ends with anything except a retry signal, the caller should fail the operation
      and propagate the error up to the its caller (Metastore client); thus must reset retry counters*/
      if(!sendRetrySignal) {
        deadlockCnt = 0;
        retryNum = 0;
      }
    }
    if(sendRetrySignal) {
      throw new RetryException();
    }
  }

  /**
   * Determine the current time, using the RDBMS as a source of truth
   * @param conn database connection
   * @return current time in milliseconds
   * @throws org.apache.hadoop.hive.metastore.api.MetaException if the time cannot be determined
   */
  protected long getDbTime(Connection conn) throws MetaException {
    Statement stmt = null;
    try {
      stmt = conn.createStatement();
      String s = dbProduct.getDBTime();

      LOG.debug("Going to execute query <" + s + ">");
      ResultSet rs = stmt.executeQuery(s);
      if (!rs.next()) throw new MetaException("No results from date query");
      return rs.getTimestamp(1).getTime();
    } catch (SQLException e) {
      String msg = "Unable to determine current time: " + e.getMessage();
      LOG.error(msg);
      throw new MetaException(msg);
    } finally {
      closeStmt(stmt);
    }
  }

  protected String isWithinCheckInterval(String expr, long interval) throws MetaException {
    return dbProduct.isWithinCheckInterval(expr, interval);
  }

  /**
   * Determine the String that should be used to quote identifiers.
   * @param conn Active connection
   * @return quotes
   * @throws SQLException
   */
  protected String getIdentifierQuoteString(Connection conn) throws SQLException {
    if (identifierQuoteString == null) {
      identifierQuoteString = conn.getMetaData().getIdentifierQuoteString();
    }
    return identifierQuoteString;
  }


  private void determineDatabaseProduct(Connection conn) {
    if (dbProduct != null) return;
    try {
      String s = conn.getMetaData().getDatabaseProductName();
      dbProduct = DatabaseProduct.determineDatabaseProduct(s, conf);
      if (dbProduct.isUNDEFINED()) {
        String msg = "Unrecognized database product name <" + s + ">";
        LOG.error(msg);
        throw new IllegalStateException(msg);
      }
    } catch (SQLException e) {
      String msg = "Unable to get database product name";
      LOG.error(msg, e);
      throw new IllegalStateException(msg, e);
    }
  }

  private static class LockInfo {
    private final long extLockId;
    private final long intLockId;
    //0 means there is no transaction, i.e. it a select statement which is not part of
    //explicit transaction or a IUD statement that is not writing to ACID table
    private final long txnId;
    private final String db;
    private final String table;
    private final String partition;
    private final LockState state;
    private final LockType type;

    // Assumes the result set is set to a valid row
    LockInfo(ResultSet rs) throws SQLException, MetaException {
      extLockId = rs.getLong("HL_LOCK_EXT_ID"); // can't be null
      intLockId = rs.getLong("HL_LOCK_INT_ID"); // can't be null
      db = rs.getString("HL_DB"); // can't be null
      String t = rs.getString("HL_TABLE");
      table = (rs.wasNull() ? null : t);
      String p = rs.getString("HL_PARTITION");
      partition = (rs.wasNull() ? null : p);
      switch (rs.getString("HL_LOCK_STATE").charAt(0)) {
        case LOCK_WAITING: state = LockState.WAITING; break;
        case LOCK_ACQUIRED: state = LockState.ACQUIRED; break;
        default:
          throw new MetaException("Unknown lock state " + rs.getString("HL_LOCK_STATE").charAt(0));
      }
      char lockChar = rs.getString("HL_LOCK_TYPE").charAt(0);
      type = LockTypeUtil.getLockTypeFromEncoding(lockChar)
              .orElseThrow(() -> new MetaException("Unknown lock type: " + lockChar));
      txnId = rs.getLong("HL_TXNID"); //returns 0 if value is NULL
    }

    LockInfo(ShowLocksResponseElement e) {
      extLockId = e.getLockid();
      intLockId = e.getLockIdInternal();
      txnId = e.getTxnid();
      db = e.getDbname();
      table = e.getTablename();
      partition = e.getPartname();
      state = e.getState();
      type = e.getType();
    }

    public boolean equals(Object other) {
      if (!(other instanceof LockInfo)) return false;
      LockInfo o = (LockInfo)other;
      // Lock ids are unique across the system.
      return extLockId == o.extLockId && intLockId == o.intLockId;
    }

    @Override
    public String toString() {
      return JavaUtils.lockIdToString(extLockId) + " intLockId:" +
        intLockId + " " + JavaUtils.txnIdToString(txnId)
        + " db:" + db + " table:" + table + " partition:" +
        partition + " state:" + (state == null ? "null" : state.toString())
        + " type:" + (type == null ? "null" : type.toString());
    }
    private boolean isDbLock() {
      return db != null && table == null && partition == null;
    }
    private boolean isTableLock() {
      return db != null && table != null && partition == null;
    }
    private boolean isPartitionLock() {
      return !(isDbLock() || isTableLock());
    }
  }

  private static class LockInfoComparator implements Comparator<LockInfo>, Serializable {
    private LockTypeComparator lockTypeComparator = new LockTypeComparator();

    public boolean equals(Object other) {
      return this == other;
    }

    public int compare(LockInfo info1, LockInfo info2) {
      // We sort by state (acquired vs waiting) and then by LockType, then by id
      if (info1.state == LockState.ACQUIRED &&
        info2.state != LockState .ACQUIRED) {
        return -1;
      }
      if (info1.state != LockState.ACQUIRED &&
        info2.state == LockState .ACQUIRED) {
        return 1;
      }

      int sortByType = lockTypeComparator.compare(info1.type, info2.type);
      if(sortByType != 0) {
        return sortByType;
      }
      if (info1.extLockId < info2.extLockId) {
        return -1;
      } else if (info1.extLockId > info2.extLockId) {
        return 1;
      } else {
        if (info1.intLockId < info2.intLockId) {
          return -1;
        } else if (info1.intLockId > info2.intLockId) {
          return 1;
        } else {
          return 0;
        }
      }
    }
  }

  private enum LockAction {ACQUIRE, WAIT, KEEP_LOOKING}

  // A jump table to figure out whether to wait, acquire,
  // or keep looking .  Since
  // java doesn't have function pointers (grumble grumble) we store a
  // character that we'll use to determine which function to call.
  // The table maps the lock type of the lock we are looking to acquire to
  // the lock type of the lock we are checking to the lock state of the lock
  // we are checking to the desired action.
  private static Map<LockType, Map<LockType, Map<LockState, LockAction>>> jumpTable;

  private int abortTxns(Connection dbConn, List<Long> txnids, boolean skipCount) throws SQLException, MetaException {
    return abortTxns(dbConn, txnids, false, skipCount);
  }
  /**
   * TODO: expose this as an operation to client.  Useful for streaming API to abort all remaining
   * transactions in a batch on IOExceptions.
   * Caller must rollback the transaction if not all transactions were aborted since this will not
   * attempt to delete associated locks in this case.
   *
   * @param dbConn An active connection
   * @param txnids list of transactions to abort
   * @param checkHeartbeat value used by {@link #performTimeOuts()} to ensure this doesn't Abort txn which were
   *                      heartbeated after #performTimeOuts() select and this operation.
   * @param skipCount If true, the method always returns 0, otherwise returns the number of actually aborted txns
   * @return 0 if skipCount is true, the number of aborted transactions otherwise
   * @throws SQLException
   */
  private int abortTxns(Connection dbConn, List<Long> txnids, boolean checkHeartbeat, boolean skipCount)
      throws SQLException, MetaException {
    Statement stmt = null;
    if (txnids.isEmpty()) {
      return 0;
    }
    try {
      stmt = dbConn.createStatement();
      //This is an update statement, thus at any Isolation level will take Write locks so will block
      //all other ops using S4U on TXNS row.
      List<String> queries = new ArrayList<>();
      StringBuilder prefix = new StringBuilder();
      StringBuilder suffix = new StringBuilder();

      // add update txns queries to query list
      prefix.append("UPDATE \"TXNS\" SET \"TXN_STATE\" = ").append(TxnStatus.ABORTED)
              .append(" WHERE \"TXN_STATE\" = ").append(TxnStatus.OPEN).append(" AND ");
      if (checkHeartbeat) {
        suffix.append(" AND \"TXN_LAST_HEARTBEAT\" < ")
                .append(TxnDbUtil.getEpochFn(dbProduct)).append("-").append(timeout);
      }
      TxnUtils.buildQueryWithINClause(conf, queries, prefix, suffix, txnids, "\"TXN_ID\"", true, false);
      int numUpdateQueries = queries.size();

      // add delete hive locks queries to query list
      prefix.setLength(0);
      suffix.setLength(0);
      prefix.append("DELETE FROM \"HIVE_LOCKS\" WHERE ");
      TxnUtils.buildQueryWithINClause(conf, queries, prefix, suffix, txnids, "\"HL_TXNID\"", false, false);

      // execute all queries in the list in one batch
      if (skipCount) {
        executeQueriesInBatchNoCount(dbProduct, stmt, queries, maxBatchSize);
        return 0;
      } else {
        List<Integer> affectedRowsByQuery = executeQueriesInBatch(stmt, queries, maxBatchSize);
        return getUpdateCount(numUpdateQueries, affectedRowsByQuery);
      }
    } finally {
      closeStmt(stmt);
    }
  }

  private int getUpdateCount(int numUpdateQueries, List<Integer> affectedRowsByQuery) {
    return affectedRowsByQuery.stream()
            .limit(numUpdateQueries)
            .mapToInt(Integer::intValue)
            .sum();
  }

  private static boolean isValidTxn(long txnId) {
    return txnId != 0;
  }
  /**
   * Lock acquisition is meant to be fair, so every lock can only block on some lock with smaller
   * hl_lock_ext_id by only checking earlier locks.
   *
   * For any given SQL statement all locks required by it are grouped under single extLockId and are
   * granted all at once or all locks wait.
   *
   * This is expected to run at READ_COMMITTED.
   *
   * If there is a concurrent commitTxn/rollbackTxn, those can only remove rows from HIVE_LOCKS.
   * If they happen to be for the same txnid, there will be a WW conflict (in MS DB), if different txnid,
   * checkLock() will in the worst case keep locks in Waiting state a little longer.
   */
  @RetrySemantics.SafeToRetry("See @SafeToRetry")
  private LockResponse checkLock(Connection dbConn, long extLockId, long txnId, boolean zeroWaitReadEnabled)
      throws NoSuchLockException, TxnAbortedException, MetaException, SQLException {
    Statement stmt = null;
    ResultSet rs = null;
    LockResponse response = new LockResponse();
    /**
     * todo: Longer term we should pass this from client somehow - this would be an optimization;  once
     * that is in place make sure to build and test "writeSet" below using OperationType not LockType
     * With Static Partitions we assume that the query modifies exactly the partitions it locked.  (not entirely
     * realistic since Update/Delete may have some predicate that filters out all records out of
     * some partition(s), but plausible).  For DP, we acquire locks very wide (all known partitions),
     * but for most queries only a fraction will actually be updated.  #addDynamicPartitions() tells
     * us exactly which ones were written to.  Thus using this trick to kill a query early for
     * DP queries may be too restrictive.
     */
    boolean isPartOfDynamicPartitionInsert = true;
    try {
      List<LockInfo> locksBeingChecked = getLocksFromLockId(dbConn, extLockId); //being acquired now
      response.setLockid(extLockId);

      //This is the set of entities that the statement represented by extLockId wants to update
      List<LockInfo> writeSet = new ArrayList<>();

      for (LockInfo info : locksBeingChecked) {
        if(!isPartOfDynamicPartitionInsert && info.type == LockType.SHARED_WRITE) {
          writeSet.add(info);
        }
      }
      if(!writeSet.isEmpty()) {
        if(writeSet.get(0).txnId == 0) {
          //Write operation always start a txn
          throw new IllegalStateException("Found Write lock for " + JavaUtils.lockIdToString(extLockId) + " but no txnid");
        }
        stmt = dbConn.createStatement();
        StringBuilder sb = new StringBuilder(" \"WS_DATABASE\", \"WS_TABLE\", \"WS_PARTITION\", " +
          "\"WS_TXNID\", \"WS_COMMIT_ID\" " +
          "FROM \"WRITE_SET\" WHERE WS_COMMIT_ID >= " + writeSet.get(0).txnId + " AND (");//see commitTxn() for more info on this inequality
        for(LockInfo info : writeSet) {
          sb.append("(\"WS_DATABASE\" = ").append(quoteString(info.db)).append(" AND \"WS_TABLE\" = ")
            .append(quoteString(info.table)).append(" AND \"WS_PARTITION\" ")
            .append(info.partition == null ? "IS NULL" : "= " + quoteString(info.partition)).append(") OR ");
        }
        sb.setLength(sb.length() - 4);//nuke trailing " or "
        sb.append(")");
        //1 row is sufficient to know we have to kill the query
        rs = stmt.executeQuery(sqlGenerator.addLimitClause(1, sb.toString()));
        if(rs.next()) {
          /**
           * if here, it means we found an already committed txn which overlaps with the current one and
           * it updated the same resource the current txn wants to update.  By First-committer-wins
           * rule, current txn will not be allowed to commit so  may as well kill it now;  This is just an
           * optimization to prevent wasting cluster resources to run a query which is known to be DOA.
           * {@link #commitTxn(CommitTxnRequest)} has the primary responsibility to ensure this.
           * checkLock() runs at READ_COMMITTED so you could have another (Hive) txn running commitTxn()
           * in parallel and thus writing to WRITE_SET.  commitTxn() logic is properly mutexed to ensure
           * that we don't "miss" any WW conflicts. We could've mutexed the checkLock() and commitTxn()
           * as well but this reduces concurrency for very little gain.
           * Note that update/delete (which runs as dynamic partition insert) acquires a lock on the table,
           * but WRITE_SET has entries for actual partitions updated.  Thus this optimization will "miss"
           * the WW conflict but it will be caught in commitTxn() where actual partitions written are known.
           * This is OK since we want 2 concurrent updates that update different sets of partitions to both commit.
           */
          String resourceName = rs.getString(1) + '/' + rs.getString(2);
          String partName = rs.getString(3);
          if(partName != null) {
            resourceName += '/' + partName;
          }

          String msg = "Aborting " + JavaUtils.txnIdToString(writeSet.get(0).txnId) +
            " since a concurrent committed transaction [" + JavaUtils.txnIdToString(rs.getLong(4)) + "," + rs.getLong(5) +
            "] has already updated resource '" + resourceName + "'";
          LOG.info(msg);
          if (abortTxns(dbConn, Collections.singletonList(writeSet.get(0).txnId), false) != 1) {
            throw new IllegalStateException(msg + " FAILED!");
          }
          dbConn.commit();
          throw new TxnAbortedException(msg);
        }
        close(rs, stmt, null);
      }

      String queryStr =
        " \"EX\".*, \"REQ\".\"HL_LOCK_INT_ID\" \"LOCK_INT_ID\", \"REQ\".\"HL_LOCK_TYPE\" \"LOCK_TYPE\" FROM (" +
            " SELECT \"HL_LOCK_EXT_ID\", \"HL_LOCK_INT_ID\", \"HL_TXNID\", \"HL_DB\", \"HL_TABLE\", \"HL_PARTITION\"," +
                " \"HL_LOCK_STATE\", \"HL_LOCK_TYPE\" FROM \"HIVE_LOCKS\"" +
            " WHERE \"HL_LOCK_EXT_ID\" < " + extLockId + ") \"EX\"" +
        " INNER JOIN (" +
            " SELECT \"HL_LOCK_INT_ID\", \"HL_TXNID\", \"HL_DB\", \"HL_TABLE\", \"HL_PARTITION\"," +
                " \"HL_LOCK_TYPE\" FROM \"HIVE_LOCKS\"" +
            " WHERE \"HL_LOCK_EXT_ID\" = " + extLockId + ") \"REQ\"" +
        " ON \"EX\".\"HL_DB\" = \"REQ\".\"HL_DB\"" +
            " AND (\"EX\".\"HL_TABLE\" IS NULL OR \"REQ\".\"HL_TABLE\" IS NULL" +
                " OR \"EX\".\"HL_TABLE\" = \"REQ\".\"HL_TABLE\"" +
                " AND (\"EX\".\"HL_PARTITION\" IS NULL OR \"REQ\".\"HL_PARTITION\" IS NULL" +
                " OR \"EX\".\"HL_PARTITION\" = \"REQ\".\"HL_PARTITION\"))" +
        /*different locks from same txn should not conflict with each other,
          txnId=0 means it's a select or IUD which does not write to ACID table*/
        " WHERE (\"REQ\".\"HL_TXNID\" = 0 OR \"EX\".\"HL_TXNID\" != \"REQ\".\"HL_TXNID\")" +
            " AND ";

      /*EXCLUSIVE lock on partition should prevent SHARED_READ on the table, however there is no reason
        for an EXCLUSIVE on a table to prevent SHARED_READ on a database. Similarly, EXCLUSIVE on a partition
        should not conflict with SHARED_READ on a database.
        SHARED_READ is usually acquired on a database to make sure it's not dropped, while some operation
        is performed on that db (e.g. show tables, created table, etc).
        EXCLUSIVE on an object may mean it's being dropped or overwritten.*/
      String[] whereStr = {
        // shared-read
        " \"REQ\".\"HL_LOCK_TYPE\"=" + LockTypeUtil.sharedRead() + " AND \"EX\".\"HL_LOCK_TYPE\"=" +
          LockTypeUtil.exclusive() + " AND NOT (\"EX\".\"HL_TABLE\" IS NOT NULL AND \"REQ\".\"HL_TABLE\" IS NULL)",
        // exclusive
        " \"REQ\".\"HL_LOCK_TYPE\"=" + LockTypeUtil.exclusive() +
        " AND NOT (\"EX\".\"HL_TABLE\" IS NULL AND \"EX\".\"HL_LOCK_TYPE\"=" +
          LockTypeUtil.sharedRead() + " AND \"REQ\".\"HL_TABLE\" IS NOT NULL)",
        // shared-write
        " \"REQ\".\"HL_LOCK_TYPE\"=" + LockTypeUtil.sharedWrite() + " AND \"EX\".\"HL_LOCK_TYPE\" IN (" +
          LockTypeUtil.exclWrite() + "," + LockTypeUtil.exclusive() + ")",
        // excl-write
        " \"REQ\".\"HL_LOCK_TYPE\"=" + LockTypeUtil.exclWrite() + " AND \"EX\".\"HL_LOCK_TYPE\"!=" +
          LockTypeUtil.sharedRead()
      };

      List<String> subQuery = new ArrayList<>();
      for (String subCond : whereStr) {
        subQuery.add("(" + sqlGenerator.addLimitClause(1, queryStr + subCond) + ")");
      }
      String query = String.join(" UNION ALL ", subQuery);

      stmt = dbConn.createStatement();
      LOG.debug("Going to execute query <" + query + ">");
      rs = stmt.executeQuery(query);

      if (rs.next()) {
        // We acquire all locks for a given query atomically; if 1 blocks, all remain in Waiting state.
        LockInfo blockedBy = new LockInfo(rs);
        long intLockId = rs.getLong("LOCK_INT_ID");
        char lockChar = rs.getString("LOCK_TYPE").charAt(0);

        LOG.debug("Failure to acquire lock({} intLockId:{} {}), blocked by ({})", JavaUtils.lockIdToString(extLockId),
            intLockId, JavaUtils.txnIdToString(txnId), blockedBy);

        if (zeroWaitReadEnabled && isValidTxn(txnId)) {
          LockType lockType = LockTypeUtil.getLockTypeFromEncoding(lockChar)
              .orElseThrow(() -> new MetaException("Unknown lock type: " + lockChar));

          if (lockType == LockType.SHARED_READ) {
            String cleanupQuery = "DELETE FROM \"HIVE_LOCKS\" WHERE \"HL_LOCK_EXT_ID\" = " + extLockId;

            LOG.debug("Going to execute query: <" + cleanupQuery + ">");
            stmt.executeUpdate(cleanupQuery);
            dbConn.commit();

            response.setErrorMessage(String.format(
                "Unable to acquire read lock due to an exclusive lock {%s}", blockedBy));
            response.setState(LockState.NOT_ACQUIRED);
            return response;
          }
        }
        String updateBlockedByQuery = "UPDATE \"HIVE_LOCKS\"" +
            " SET \"HL_BLOCKEDBY_EXT_ID\" = " + blockedBy.extLockId +
            ", \"HL_BLOCKEDBY_INT_ID\" = " + blockedBy.intLockId +
            " WHERE \"HL_LOCK_EXT_ID\" = " + extLockId + " AND \"HL_LOCK_INT_ID\" = " + intLockId;

        LOG.debug("Going to execute query: <" + updateBlockedByQuery + ">");
        int updCnt = stmt.executeUpdate(updateBlockedByQuery);

        if (updCnt != 1) {
          LOG.error("Failure to update lock (extLockId={}, intLockId={}) with the blocking lock's IDs " +
              "(extLockId={}, intLockId={})", extLockId, intLockId, blockedBy.extLockId, blockedBy.intLockId);
          shouldNeverHappen(txnId, extLockId, intLockId);
        }
        dbConn.commit();

        response.setState(LockState.WAITING);
        return response;
      }
      // If here, there were no locks that would block any item from 'locksBeingChecked' - acquire them all
      acquire(dbConn, stmt, locksBeingChecked);

      // We acquired all the locks, so commit and return acquired.
      LOG.debug("Successfully acquired locks: " + locksBeingChecked);
      dbConn.commit();
      response.setState(LockState.ACQUIRED);
    } finally {
      close(rs, stmt, null);
    }
    return response;
  }

  private void acquire(Connection dbConn, Statement stmt, List<LockInfo> locksBeingChecked)
    throws SQLException, NoSuchLockException, MetaException {
    if (locksBeingChecked == null || locksBeingChecked.isEmpty()) {
      return;
    }
    long txnId = locksBeingChecked.get(0).txnId;
    long extLockId = locksBeingChecked.get(0).extLockId;
    String s = "UPDATE \"HIVE_LOCKS\" SET \"HL_LOCK_STATE\" = '" + LOCK_ACQUIRED + "', " +
      //if lock is part of txn, heartbeat info is in txn record
      "\"HL_LAST_HEARTBEAT\" = " + (isValidTxn(txnId) ? 0 : TxnDbUtil.getEpochFn(dbProduct)) +
      ",\"HL_ACQUIRED_AT\" = " + TxnDbUtil.getEpochFn(dbProduct) +
      ",\"HL_BLOCKEDBY_EXT_ID\"=NULL,\"HL_BLOCKEDBY_INT_ID\"=NULL" +
      " WHERE \"HL_LOCK_EXT_ID\" = " +  extLockId;
    LOG.debug("Going to execute update <" + s + ">");
    int rc = stmt.executeUpdate(s);
    if (rc < locksBeingChecked.size()) {
      LOG.error("Failure to acquire all locks (acquired: {}, total needed: {}).", rc, locksBeingChecked.size());
      dbConn.rollback();
      /*select all locks for this ext ID and see which ones are missing*/
      String errorMsgTemplate = "No such lock(s): (%s: %s) %s";
      Set<String> notFoundIds = locksBeingChecked.stream()
              .map(lockInfo -> Long.toString(lockInfo.intLockId))
              .collect(Collectors.toSet());
      String getIntIdsQuery = "SELECT \"HL_LOCK_INT_ID\" FROM \"HIVE_LOCKS\" WHERE \"HL_LOCK_EXT_ID\" = " + extLockId;
      LOG.debug("Going to execute query: <" + getIntIdsQuery + ">");
      try (ResultSet rs = stmt.executeQuery(getIntIdsQuery)) {
        while (rs.next()) {
          notFoundIds.remove(rs.getString(1));
        }
      }
      String errorMsg = String.format(errorMsgTemplate,
              JavaUtils.lockIdToString(extLockId), String.join(", ", notFoundIds), JavaUtils.txnIdToString(txnId));
      throw new NoSuchLockException(errorMsg);
    }
  }

  /**
   * Heartbeats on the lock table.  This commits, so do not enter it with any state.
   * Should not be called on a lock that belongs to transaction.
   */
  private void heartbeatLock(Connection dbConn, long extLockId)
    throws NoSuchLockException, SQLException, MetaException {
    // If the lock id is 0, then there are no locks in this heartbeat
    if (extLockId == 0) {
      return;
    }
    try (Statement stmt = dbConn.createStatement()) {
      String updateHeartbeatQuery = "UPDATE \"HIVE_LOCKS\" SET \"HL_LAST_HEARTBEAT\" = " +
          TxnDbUtil.getEpochFn(dbProduct) + " WHERE \"HL_LOCK_EXT_ID\" = " + extLockId;
      LOG.debug("Going to execute update <" + updateHeartbeatQuery + ">");
      int rc = stmt.executeUpdate(updateHeartbeatQuery);
      if (rc < 1) {
        LOG.error("Failure to update last heartbeat for extLockId={}.", extLockId);
        dbConn.rollback();
        throw new NoSuchLockException("No such lock: " + JavaUtils.lockIdToString(extLockId));
      }
      LOG.debug("Successfully heartbeated for extLockId={}", extLockId);
      dbConn.commit();
    }
  }

  // Heartbeats on the txn table.  This commits, so do not enter it with any state
  private void heartbeatTxn(Connection dbConn, long txnid)
    throws NoSuchTxnException, TxnAbortedException, SQLException, MetaException {
    // If the txnid is 0, then there are no transactions in this heartbeat
    if (txnid == 0) {
      return;
    }
    try (Statement stmt = dbConn.createStatement()) {
      String s = "UPDATE \"TXNS\" SET \"TXN_LAST_HEARTBEAT\" = " + TxnDbUtil.getEpochFn(dbProduct) +
          " WHERE \"TXN_ID\" = " + txnid + " AND \"TXN_STATE\" = " + TxnStatus.OPEN;
      LOG.debug("Going to execute update <" + s + ">");
      int rc = stmt.executeUpdate(s);
      if (rc < 1) {
        ensureValidTxn(dbConn, txnid, stmt); // This should now throw some useful exception.
        LOG.error("Can neither heartbeat txn (txnId={}) nor confirm it as invalid.", txnid);
        dbConn.rollback();
        throw new NoSuchTxnException("No such txn: " + txnid);
      }
      LOG.debug("Successfully heartbeated for txnId={}", txnid);
      dbConn.commit();
    }
  }

  /**
   * Returns the state of the transaction if it's able to determine it. Some cases where it cannot:
   * 1. txnid was Aborted/Committed and then GC'd (compacted)
   * 2. txnid was committed but it didn't modify anything (nothing in COMPLETED_TXN_COMPONENTS)
   */
  private TxnStatus findTxnState(long txnid, Statement stmt) throws SQLException, MetaException {
    String s = "SELECT \"TXN_STATE\" FROM \"TXNS\" WHERE \"TXN_ID\" = " + txnid;
    LOG.debug("Going to execute query <" + s + ">");
    try (ResultSet rs = stmt.executeQuery(s)) {
      if (!rs.next()) {
        s =
            sqlGenerator.addLimitClause(1, "1 FROM \"COMPLETED_TXN_COMPONENTS\" WHERE \"CTC_TXNID\" = "
                + txnid);
        LOG.debug("Going to execute query <" + s + ">");
        try (ResultSet rs2 = stmt.executeQuery(s)) {
          if (rs2.next()) {
            return TxnStatus.COMMITTED;
          }
        }
        // could also check WRITE_SET but that seems overkill
        return TxnStatus.UNKNOWN;
      }
      return TxnStatus.fromString(rs.getString(1));
    }
  }

  /**
   * Checks if all the txns in the list are in open state and not read-only.
   * @param txnIds list of txns to be evaluated for open state/read-only status
   * @param stmt db statement
   * @return If all the txns in open state and not read-only, then return true else false
   */
  private boolean isTxnsOpenAndNotReadOnly(List<Long> txnIds, Statement stmt) throws SQLException {
    List<String> queries = new ArrayList<>();
    StringBuilder prefix = new StringBuilder();

    // Get the count of txns from the given list that are in open state and not read-only.
    // If the returned count is same as the input number of txns, then all txns are in open state and not read-only.
    prefix.append("SELECT COUNT(*) FROM \"TXNS\" WHERE \"TXN_STATE\" = " + TxnStatus.OPEN
        + " AND \"TXN_TYPE\" != " + TxnType.READ_ONLY.getValue() + " AND ");

    TxnUtils.buildQueryWithINClause(conf, queries, prefix, new StringBuilder(),
        txnIds, "\"TXN_ID\"", false, false);

    long count = 0;
    for (String query : queries) {
      LOG.debug("Going to execute query <" + query + ">");
      try (ResultSet rs = stmt.executeQuery(query)) {
        if (rs.next()) {
          count += rs.getLong(1);
        }
      }
    }
    return count == txnIds.size();
  }

  /**
   * Get txns from the list that are either aborted or read-only.
   * @param txnIds list of txns to be evaluated for aborted state/read-only status
   * @param stmt db statement
   */
  private String getAbortedAndReadOnlyTxns(List<Long> txnIds, Statement stmt) throws SQLException {
    List<String> queries = new ArrayList<>();
    StringBuilder prefix = new StringBuilder();

    // Check if any of the txns in the list are either aborted or read-only.
    prefix.append("SELECT \"TXN_ID\", \"TXN_STATE\", \"TXN_TYPE\" FROM \"TXNS\" WHERE ");
    TxnUtils.buildQueryWithINClause(conf, queries, prefix, new StringBuilder(),
        txnIds, "\"TXN_ID\"", false, false);
    StringBuilder txnInfo = new StringBuilder();

    for (String query : queries) {
      LOG.debug("Going to execute query <" + query + ">");
      try (ResultSet rs = stmt.executeQuery(query)) {
        while (rs.next()) {
          long txnId = rs.getLong(1);
          TxnStatus txnState = TxnStatus.fromString(rs.getString(2));
          TxnType txnType = TxnType.findByValue(rs.getInt(3));

          if (txnState != TxnStatus.OPEN) {
            txnInfo.append("{").append(txnId).append(",").append(txnState).append("}");
          } else if (txnType == TxnType.READ_ONLY) {
            txnInfo.append("{").append(txnId).append(",read-only}");
          }
        }
      }
    }
    return txnInfo.toString();
  }

  /**
   * Get txns from the list that are committed.
   * @param txnIds list of txns to be evaluated for committed state
   * @param stmt db statement
   */
  private String getCommittedTxns(List<Long> txnIds, Statement stmt) throws SQLException {
    List<String> queries = new ArrayList<>();
    StringBuilder prefix = new StringBuilder();

    // Check if any of the txns in the list are committed.
    prefix.append("SELECT \"CTC_TXNID\" FROM \"COMPLETED_TXN_COMPONENTS\" WHERE ");
    TxnUtils.buildQueryWithINClause(conf, queries, prefix, new StringBuilder(),
        txnIds, "\"CTC_TXNID\"", false, false);
    StringBuilder txnInfo = new StringBuilder();

    for (String query : queries) {
      LOG.debug("Going to execute query <" + query + ">");
      try (ResultSet rs = stmt.executeQuery(query)) {
        while (rs.next()) {
          long txnId = rs.getLong(1);
          txnInfo.append("{").append(txnId).append(",c}");
        }
      }
    }
    return txnInfo.toString();
  }

  /**
   * Used to raise an informative error when the caller expected a txn in a particular TxnStatus
   * but found it in some other status
   */
  private static void raiseTxnUnexpectedState(TxnStatus actualStatus, long txnid)
    throws NoSuchTxnException, TxnAbortedException {
    switch (actualStatus) {
      case ABORTED:
        throw new TxnAbortedException("Transaction " + JavaUtils.txnIdToString(txnid) + " already aborted");
      case COMMITTED:
        throw new NoSuchTxnException("Transaction " + JavaUtils.txnIdToString(txnid) + " is already committed.");
      case UNKNOWN:
        throw new NoSuchTxnException("No such transaction " + JavaUtils.txnIdToString(txnid));
      case OPEN:
        throw new NoSuchTxnException(JavaUtils.txnIdToString(txnid) + " is " + TxnStatus.OPEN);
      default:
        throw new IllegalArgumentException("Unknown TxnStatus " + actualStatus);
    }
  }
  /**
   * Returns the state of the transaction with {@code txnid} or throws if {@code raiseError} is true.
   */
  private static void ensureValidTxn(Connection dbConn, long txnid, Statement stmt)
      throws SQLException, NoSuchTxnException, TxnAbortedException {
    // We need to check whether this transaction is valid and open
    String s = "SELECT \"TXN_STATE\" FROM \"TXNS\" WHERE \"TXN_ID\" = " + txnid;
    LOG.debug("Going to execute query <" + s + ">");
    try (ResultSet rs = stmt.executeQuery(s)) {
      if (!rs.next()) {
        // todo: add LIMIT 1 instead of count - should be more efficient
        s = "SELECT COUNT(*) FROM \"COMPLETED_TXN_COMPONENTS\" WHERE \"CTC_TXNID\" = " + txnid;
        try (ResultSet rs2 = stmt.executeQuery(s)) {
          // todo: strictly speaking you can commit an empty txn, thus 2nd conjunct is wrong but
          // only
          // possible for for multi-stmt txns
          boolean alreadyCommitted = rs2.next() && rs2.getInt(1) > 0;
          LOG.debug("Going to rollback");
          rollbackDBConn(dbConn);
          if (alreadyCommitted) {
            // makes the message more informative - helps to find bugs in client code
            throw new NoSuchTxnException("Transaction " + JavaUtils.txnIdToString(txnid)
                + " is already committed.");
          }
          throw new NoSuchTxnException("No such transaction " + JavaUtils.txnIdToString(txnid));
        }
      }
      if (TxnStatus.fromString(rs.getString(1)) == TxnStatus.ABORTED) {
        LOG.debug("Going to rollback");
        rollbackDBConn(dbConn);
        throw new TxnAbortedException("Transaction " + JavaUtils.txnIdToString(txnid)
            + " already aborted");// todo: add time of abort, which is not currently tracked.
                                  // Requires schema change
      }
    }
  }

  private Optional<LockInfo> getLockFromLockId(Connection dbConn, long extLockId) throws MetaException, SQLException {
    try (PreparedStatement pstmt = dbConn.prepareStatement(SELECT_LOCKS_FOR_LOCK_ID_QUERY)) {
      pstmt.setLong(1, extLockId);
      LOG.debug("Going to execute query <" + SELECT_LOCKS_FOR_LOCK_ID_QUERY + "> for extLockId={}", extLockId);
      try (ResultSet rs = pstmt.executeQuery()) {
        if (!rs.next()) {
          return Optional.empty();
        }
        LockInfo info = new LockInfo(rs);
        LOG.debug("getTxnIdFromLockId(" + extLockId + ") Return " + JavaUtils.txnIdToString(info.txnId));
        return Optional.of(info);
      }
    }
  }

  // NEVER call this function without first calling heartbeat(long, long)
  private List<LockInfo> getLocksFromLockId(Connection dbConn, long extLockId) throws MetaException, SQLException {
    try (PreparedStatement pstmt = dbConn.prepareStatement(SELECT_LOCKS_FOR_LOCK_ID_QUERY)) {
      List<LockInfo> locks = new ArrayList<>();
      pstmt.setLong(1, extLockId);
      LOG.debug("Going to execute query <" + SELECT_LOCKS_FOR_LOCK_ID_QUERY + "> for extLockId={}", extLockId);
      try (ResultSet rs = pstmt.executeQuery()) {
        while (rs.next()) {
          locks.add(new LockInfo(rs));
        }
      }
      if (locks.isEmpty()) {
        throw new MetaException("This should never happen!  We already " +
          "checked the lock(" + JavaUtils.lockIdToString(extLockId) + ") existed but now we can't find it!");
      }
      LOG.debug("Found {} locks for extLockId={}. Locks: {}", locks.size(), extLockId, locks);
      return locks;
    }
  }

  // Clean time out locks from the database not associated with a transactions, i.e. locks
  // for read-only autoCommit=true statements.  This does a commit,
  // and thus should be done before any calls to heartbeat that will leave
  // open transactions.
  private void timeOutLocks(Connection dbConn) {
    Set<Long> timedOutLockIds = new TreeSet<>();
    //doing a SELECT first is less efficient but makes it easier to debug things
    //when txnid is <> 0, the lock is associated with a txn and is handled by performTimeOuts()
    //want to avoid expiring locks for a txn w/o expiring the txn itself
    try (PreparedStatement pstmt = dbConn.prepareStatement(
            String.format(SELECT_TIMED_OUT_LOCKS_QUERY, TxnDbUtil.getEpochFn(dbProduct)))) {
      pstmt.setLong(1, timeout);
      LOG.debug("Going to execute query: <" + SELECT_TIMED_OUT_LOCKS_QUERY + ">");
      try (ResultSet rs = pstmt.executeQuery()) {
        while (rs.next()) {
          timedOutLockIds.add(rs.getLong(1));
        }
        dbConn.commit();
        if (timedOutLockIds.isEmpty()) {
          LOG.debug("Did not find any timed-out locks, therefore retuning.");
          return;
        }
      }

      List<String> queries = new ArrayList<>();
      StringBuilder prefix = new StringBuilder();
      StringBuilder suffix = new StringBuilder();

      //include same hl_last_heartbeat condition in case someone heartbeated since the select
      prefix.append("DELETE FROM \"HIVE_LOCKS\" WHERE \"HL_LAST_HEARTBEAT\" < ");
      prefix.append(TxnDbUtil.getEpochFn(dbProduct)).append("-").append(timeout);
      prefix.append(" AND \"HL_TXNID\" = 0 AND ");

      TxnUtils.buildQueryWithINClause(conf, queries, prefix, suffix, timedOutLockIds,
              "\"HL_LOCK_EXT_ID\"", true, false);
      try (Statement stmt = dbConn.createStatement()) {
        int deletedLocks = 0;
        for (String query : queries) {
          LOG.debug("Going to execute update: <" + query + ">");
          deletedLocks += stmt.executeUpdate(query);
        }
        if (deletedLocks > 0) {
          LOG.info("Deleted {} locks due to timed-out. Lock ids: {}", deletedLocks, timedOutLockIds);
        }
        dbConn.commit();
      }
    }
    catch (SQLException ex) {
      LOG.error("Failed to purge timed-out locks: " + getMessage(ex), ex);
    }
    catch (Exception ex) {
      LOG.error("Failed to purge timed-out locks: " + ex.getMessage(), ex);
    }
  }

  /**
   * Isolation Level Notes
   * Plain: RC is OK
   * This will find transactions that have timed out and abort them.
   * Will also delete locks which are not associated with a transaction and have timed out
   * Tries to keep transactions (against metastore db) small to reduce lock contention.
   */
  @RetrySemantics.Idempotent
  public void performTimeOuts() {
    Connection dbConn = null;
    Statement stmt = null;
    ResultSet rs = null;
    try {
      dbConn = getDbConn(Connection.TRANSACTION_READ_COMMITTED);
      //We currently commit after selecting the TXNS to abort.  So whether SERIALIZABLE
      //READ_COMMITTED, the effect is the same.  We could use FOR UPDATE on Select from TXNS
      //and do the whole performTimeOuts() in a single huge transaction, but the only benefit
      //would be to make sure someone cannot heartbeat one of these txns at the same time.
      //The attempt to heartbeat would block and fail immediately after it's unblocked.
      //With current (RC + multiple txns) implementation it is possible for someone to send
      //heartbeat at the very end of the expire interval, and just after the Select from TXNS
      //is made, in which case heartbeat will succeed but txn will still be Aborted.
      //Solving this corner case is not worth the perf penalty.  The client should heartbeat in a
      //timely way.
      timeOutLocks(dbConn);
      while(true) {
        stmt = dbConn.createStatement();
        String s = " \"TXN_ID\" FROM \"TXNS\" WHERE \"TXN_STATE\" = " + TxnStatus.OPEN +
            " AND \"TXN_LAST_HEARTBEAT\" <  " + TxnDbUtil.getEpochFn(dbProduct) + "-" + timeout +
            " AND \"TXN_TYPE\" != " + TxnType.REPL_CREATED.getValue();
        //safety valve for extreme cases
        s = sqlGenerator.addLimitClause(10 * TIMED_OUT_TXN_ABORT_BATCH_SIZE, s);
        LOG.debug("Going to execute query <" + s + ">");
        rs = stmt.executeQuery(s);
        if(!rs.next()) {
          return;//no more timedout txns
        }
        List<List<Long>> timedOutTxns = new ArrayList<>();
        List<Long> currentBatch = new ArrayList<>(TIMED_OUT_TXN_ABORT_BATCH_SIZE);
        timedOutTxns.add(currentBatch);
        do {
          if(currentBatch.size() == TIMED_OUT_TXN_ABORT_BATCH_SIZE) {
            currentBatch = new ArrayList<>(TIMED_OUT_TXN_ABORT_BATCH_SIZE);
            timedOutTxns.add(currentBatch);
          }
          currentBatch.add(rs.getLong(1));
        } while(rs.next());
        dbConn.commit();
        close(rs, stmt, null);
        int numTxnsAborted = 0;
        for(List<Long> batchToAbort : timedOutTxns) {
          if (abortTxns(dbConn, batchToAbort, true, false) == batchToAbort.size()) {
            dbConn.commit();
            numTxnsAborted += batchToAbort.size();
            //todo: add TXNS.COMMENT filed and set it to 'aborted by system due to timeout'
            Collections.sort(batchToAbort);//easier to read logs
            LOG.info("Aborted the following transactions due to timeout: " + batchToAbort.toString());
          }
          else {
            //could not abort all txns in this batch - this may happen because in parallel with this
            //operation there was activity on one of the txns in this batch (commit/abort/heartbeat)
            //This is not likely but may happen if client experiences long pause between heartbeats or
            //unusually long/extreme pauses between heartbeat() calls and other logic in checkLock(),
            //lock(), etc.
            dbConn.rollback();
          }
        }
        LOG.info("Aborted " + numTxnsAborted + " transactions due to timeout");
      }
    } catch (SQLException ex) {
      LOG.warn("Aborting timed out transactions failed due to " + getMessage(ex), ex);
    } catch(MetaException e) {
      LOG.warn("Aborting timed out transactions failed due to " + e.getMessage(), e);
    }
    finally {
      close(rs, stmt, dbConn);
    }
  }
  @Override
  @RetrySemantics.ReadOnly
  public void countOpenTxns() throws MetaException {
    Connection dbConn = null;
    Statement stmt = null;
    ResultSet rs = null;
    try {
      try {
        dbConn = getDbConn(Connection.TRANSACTION_READ_COMMITTED);
        stmt = dbConn.createStatement();
        String s = "SELECT COUNT(*) FROM \"TXNS\" WHERE \"TXN_STATE\" = " + TxnStatus.OPEN;
        LOG.debug("Going to execute query <" + s + ">");
        rs = stmt.executeQuery(s);
        if (!rs.next()) {
          LOG.error("Transaction database not properly configured, " +
              "can't find txn_state from TXNS.");
        } else {
          Long numOpen = rs.getLong(1);
          if (numOpen > Integer.MAX_VALUE) {
            LOG.error("Open transaction count above " + Integer.MAX_VALUE +
                ", can't count that high!");
          } else {
            numOpenTxns.set(numOpen.intValue());
          }
        }
      } catch (SQLException e) {
        LOG.debug("Going to rollback");
        rollbackDBConn(dbConn);
        LOG.info("Failed to update number of open transactions");
        checkRetryable(dbConn, e, "countOpenTxns()");
      } finally {
        close(rs, stmt, dbConn);
      }
    } catch (RetryException e) {
      countOpenTxns();
    }
  }

  private static synchronized DataSource setupJdbcConnectionPool(Configuration conf, int maxPoolSize, long getConnectionTimeoutMs) throws SQLException {
    DataSourceProvider dsp = DataSourceProviderFactory.tryGetDataSourceProviderOrNull(conf);
    if (dsp != null) {
      return dsp.create(conf);
    } else {
      String connectionPooler = MetastoreConf.getVar(conf, ConfVars.CONNECTION_POOLING_TYPE).toLowerCase();
      if ("none".equals(connectionPooler)) {
        LOG.info("Choosing not to pool JDBC connections");
        return new NoPoolConnectionPool(conf);
      } else {
        throw new RuntimeException("Unknown JDBC connection pooling " + connectionPooler);
      }
    }
  }

  /**
   * Returns true if {@code ex} should be retried
   */
  static boolean isRetryable(Configuration conf, Exception ex) {
    if(ex instanceof SQLException) {
      SQLException sqlException = (SQLException)ex;
      if (MANUAL_RETRY.equalsIgnoreCase(sqlException.getSQLState())) {
        // Manual retry exception was thrown
        return true;
      }
      if ("08S01".equalsIgnoreCase(sqlException.getSQLState())) {
        //in MSSQL this means Communication Link Failure
        return true;
      }
      if ("ORA-08176".equalsIgnoreCase(sqlException.getSQLState()) ||
        sqlException.getMessage().contains("consistent read failure; rollback data not available")) {
        return true;
      }

      String regex = MetastoreConf.getVar(conf, ConfVars.TXN_RETRYABLE_SQLEX_REGEX);
      if (regex != null && !regex.isEmpty()) {
        String[] patterns = regex.split(",(?=\\S)");
        String message = getMessage((SQLException)ex);
        for (String p : patterns) {
          if (Pattern.matches(p, message)) {
            return true;
          }
        }
      }
      //see also https://issues.apache.org/jira/browse/HIVE-9938
    }
    return false;
  }

  private boolean isDuplicateKeyError(SQLException ex) {
    return dbProduct.isDuplicateKeyError(ex);
  }
  
  private static String getMessage(SQLException ex) {
    return ex.getMessage() + " (SQLState=" + ex.getSQLState() + ", ErrorCode=" + ex.getErrorCode() + ")";
  }
  static String quoteString(String input) {
    return "'" + input + "'";
  }
  static String quoteChar(char c) {
    return "'" + c + "'";
  }

  static CompactionType dbCompactionType2ThriftType(char dbValue) throws MetaException {
    switch (dbValue) {
      case MAJOR_TYPE:
        return CompactionType.MAJOR;
      case MINOR_TYPE:
        return CompactionType.MINOR;
      default:
        throw new MetaException("Unexpected compaction type " + dbValue);
    }
  }
  static Character thriftCompactionType2DbType(CompactionType ct) throws MetaException {
    switch (ct) {
      case MAJOR:
        return MAJOR_TYPE;
      case MINOR:
        return MINOR_TYPE;
      default:
        throw new MetaException("Unexpected compaction type " + ct);
    }
  }

  /**
   * {@link #lockInternal()} and {@link #unlockInternal()} are used to serialize those operations that require
   * Select ... For Update to sequence operations properly.  In practice that means when running
   * with Derby database.  See more notes at class level.
   */
  private void lockInternal() {
    if(dbProduct.isDERBY()) {
      derbyLock.lock();
    }
  }
  private void unlockInternal() {
    if(dbProduct.isDERBY()) {
      derbyLock.unlock();
    }
  }
  @Override
  @RetrySemantics.Idempotent
  public MutexAPI getMutexAPI() {
    return this;
  }

  @Override
  public LockHandle acquireLock(String key) throws MetaException {
    /**
     * The implementation here is a bit kludgey but done so that code exercised by unit tests
     * (which run against Derby which has no support for select for update) is as similar to
     * production code as possible.
     * In particular, with Derby we always run in a single process with a single metastore and
     * the absence of For Update is handled via a Semaphore.  The later would strictly speaking
     * make the SQL statements below unnecessary (for Derby), but then they would not be tested.
     */
    Connection dbConn = null;
    Statement stmt = null;
    ResultSet rs = null;
    boolean needToCloseConn = true;
    try {
      try {
        String sqlStmt = sqlGenerator.addForUpdateClause("SELECT \"MT_COMMENT\" FROM \"AUX_TABLE\" WHERE \"MT_KEY1\"=" + quoteString(key) + " and \"MT_KEY2\"=0");
        lockInternal();
        dbConn = getDbConn(Connection.TRANSACTION_READ_COMMITTED, connPoolMutex);
        stmt = dbConn.createStatement();
        if(LOG.isDebugEnabled()) {
          LOG.debug("About to execute SQL: " + sqlStmt);
        }
        rs = stmt.executeQuery(sqlStmt);
        if (!rs.next()) {
          close(rs);
          try {
            stmt.executeUpdate("INSERT INTO \"AUX_TABLE\" (\"MT_KEY1\", \"MT_KEY2\") VALUES(" + quoteString(key) + ", 0)");
            dbConn.commit();
          } catch (SQLException ex) {
            if (!isDuplicateKeyError(ex)) {
              throw new RuntimeException("Unable to lock " + quoteString(key) + " due to: " + getMessage(ex), ex);
            }
            //if here, it means a concrurrent acquireLock() inserted the 'key'

            //rollback is done for the benefit of Postgres which throws (SQLState=25P02, ErrorCode=0) if
            //you attempt any stmt in a txn which had an error.
            dbConn.rollback();
          }
          rs = stmt.executeQuery(sqlStmt);
          if (!rs.next()) {
            throw new IllegalStateException("Unable to lock " + quoteString(key) + ".  Expected row in AUX_TABLE is missing.");
          }
        }
        Semaphore derbySemaphore = null;
        if(dbProduct.isDERBY()) {
          derbyKey2Lock.putIfAbsent(key, new Semaphore(1));
          derbySemaphore =  derbyKey2Lock.get(key);
          derbySemaphore.acquire();
        }
        LOG.debug(quoteString(key) + " locked by " + quoteString(TxnHandler.hostname));
        needToCloseConn = false;  //The connection is good, we need not close it
        //OK, so now we have a lock
        return new LockHandleImpl(dbConn, stmt, rs, key, derbySemaphore);
      } catch (SQLException ex) {
        checkRetryable(dbConn, ex, "acquireLock(" + key + ")");
        throw new MetaException("Unable to lock " + quoteString(key) + " due to: " + getMessage(ex) + "; " + StringUtils.stringifyException(ex));
      }
      catch(InterruptedException ex) {
        throw new MetaException("Unable to lock " + quoteString(key) + " due to: " + ex.getMessage() + StringUtils.stringifyException(ex));
      }
      finally {
        if (needToCloseConn) {
          rollbackDBConn(dbConn);
          close(rs, stmt, dbConn);
        }
        unlockInternal();
      }
    }
    catch(RetryException ex) {
      return acquireLock(key);
    }
  }

  @Override
  public void acquireLock(String key, LockHandle handle) {
    //the idea is that this will use LockHandle.dbConn
    throw new NotImplementedException("acquireLock(String, LockHandle) is not implemented");
  }

  /**
   * Acquire the global txn lock, used to mutex the openTxn and commitTxn.
   * @param stmt Statement to execute the lock on
   * @param shared either SHARED_READ or EXCLUSIVE
   * @throws SQLException
   */
  private void acquireTxnLock(Statement stmt, boolean shared) throws SQLException, MetaException {
    String sqlStmt = sqlGenerator.createTxnLockStatement(shared);
    stmt.execute(sqlStmt);
    LOG.debug("TXN lock locked by {} in mode {}", quoteString(TxnHandler.hostname), shared);
  }

  private static final class LockHandleImpl implements LockHandle {
    private final Connection dbConn;
    private final Statement stmt;
    private final ResultSet rs;
    private final Semaphore derbySemaphore;
    private final List<String> keys = new ArrayList<>();
    LockHandleImpl(Connection conn, Statement stmt, ResultSet rs, String key, Semaphore derbySemaphore) {
      this.dbConn = conn;
      this.stmt = stmt;
      this.rs = rs;
      this.derbySemaphore = derbySemaphore;
      if(derbySemaphore != null) {
        //oterwise it may later release permit acquired by someone else
        assert derbySemaphore.availablePermits() == 0 : "Expected locked Semaphore";
      }
      keys.add(key);
    }
    void addKey(String key) {
      //keys.add(key);
      //would need a list of (stmt,rs) pairs - 1 for each key
      throw new NotImplementedException("addKey(String) is not implemented, would require a list of (stmt,rs) pairs / key");
    }

    @Override
    public void releaseLocks() {
      rollbackDBConn(dbConn);
      close(rs, stmt, dbConn);
      if(derbySemaphore != null) {
        derbySemaphore.release();
      }
      for(String key : keys) {
        LOG.debug(quoteString(key) + " unlocked by " + quoteString(TxnHandler.hostname));
      }
    }
  }


  private static class NoPoolConnectionPool implements DataSource {
    // Note that this depends on the fact that no-one in this class calls anything but
    // getConnection.  If you want to use any of the Logger or wrap calls you'll have to
    // implement them.
    private final Configuration conf;
    private Driver driver;
    private String connString;
    private String user;
    private String passwd;

    public NoPoolConnectionPool(Configuration conf) {
      this.conf = conf;
    }

    @Override
    public Connection getConnection() throws SQLException {
      if (user == null) {
        user = DataSourceProvider.getMetastoreJdbcUser(conf);
        passwd = DataSourceProvider.getMetastoreJdbcPasswd(conf);
      }
      return getConnection(user, passwd);
    }

    @Override
    public Connection getConnection(String username, String password) throws SQLException {
      // Find the JDBC driver
      if (driver == null) {
        String driverName = MetastoreConf.getVar(conf, ConfVars.CONNECTION_DRIVER);
        if (driverName == null || driverName.equals("")) {
          String msg = "JDBC driver for transaction db not set in configuration " +
              "file, need to set " + ConfVars.CONNECTION_DRIVER.getVarname();
          LOG.error(msg);
          throw new RuntimeException(msg);
        }
        try {
          LOG.info("Going to load JDBC driver " + driverName);
          driver = (Driver) Class.forName(driverName).newInstance();
        } catch (InstantiationException e) {
          throw new RuntimeException("Unable to instantiate driver " + driverName + ", " +
              e.getMessage(), e);
        } catch (IllegalAccessException e) {
          throw new RuntimeException(
              "Unable to access driver " + driverName + ", " + e.getMessage(),
              e);
        } catch (ClassNotFoundException e) {
          throw new RuntimeException("Unable to find driver " + driverName + ", " + e.getMessage(),
              e);
        }
        connString = MetastoreConf.getVar(conf, ConfVars.CONNECT_URL_KEY);
      }

      try {
        LOG.info("Connecting to transaction db with connection string " + connString);
        Properties connectionProps = new Properties();
        connectionProps.setProperty("user", username);
        connectionProps.setProperty("password", password);
        Connection conn = driver.connect(connString, connectionProps);
        conn.setAutoCommit(false);
        return conn;
      } catch (SQLException e) {
        throw new RuntimeException("Unable to connect to transaction manager using " + connString
            + ", " + e.getMessage(), e);
      }
    }

    @Override
    public PrintWriter getLogWriter() throws SQLException {
      throw new UnsupportedOperationException();
    }

    @Override
    public void setLogWriter(PrintWriter out) throws SQLException {
      throw new UnsupportedOperationException();
    }

    @Override
    public void setLoginTimeout(int seconds) throws SQLException {
      throw new UnsupportedOperationException();
    }

    @Override
    public int getLoginTimeout() throws SQLException {
      throw new UnsupportedOperationException();
    }

    @Override
    public java.util.logging.Logger getParentLogger() throws SQLFeatureNotSupportedException {
      throw new UnsupportedOperationException();
    }

    @Override
    public <T> T unwrap(Class<T> iface) throws SQLException {
      throw new UnsupportedOperationException();
    }

    @Override
    public boolean isWrapperFor(Class<?> iface) throws SQLException {
      throw new UnsupportedOperationException();
    }
  }

}<|MERGE_RESOLUTION|>--- conflicted
+++ resolved
@@ -292,13 +292,8 @@
   private int deadlockCnt;
   private long deadlockRetryInterval;
   protected Configuration conf;
-<<<<<<< HEAD
-  static DatabaseProduct dbProduct;
-  private static SQLGenerator sqlGenerator;
-=======
   protected static DatabaseProduct dbProduct;
   protected static SQLGenerator sqlGenerator;
->>>>>>> 5e96b14a
   private static long openTxnTimeOutMillis;
 
   // (End user) Transaction timeout, in milliseconds.
@@ -2262,30 +2257,6 @@
       LOG.warn("WriteSet GC failed due to " + getMessage(ex), ex);
     } finally {
       close(null, stmt, dbConn);
-<<<<<<< HEAD
-    }
-  }
-
-  protected long getMinOpenTxnIdWaterMark(Connection dbConn) throws MetaException, SQLException {
-    /**
-     * We try to find the highest transactionId below everything was committed or aborted.
-     * For that we look for the lowest open transaction in the TXNS and the TxnMinTimeout boundary,
-     * because it is guaranteed there won't be open transactions below that.
-     */
-    long minOpenTxn;
-    try (Statement stmt = dbConn.createStatement()) {
-      try (ResultSet rs = stmt
-          .executeQuery("SELECT MIN(\"TXN_ID\") FROM \"TXNS\" WHERE \"TXN_STATE\"=" + TxnStatus.OPEN)) {
-        if (!rs.next()) {
-          throw new IllegalStateException("Scalar query returned no rows?!?!!");
-        }
-        minOpenTxn = rs.getLong(1);
-        if (rs.wasNull()) {
-          minOpenTxn = Long.MAX_VALUE;
-        }
-      }
-=======
->>>>>>> 5e96b14a
     }
     long lowWaterMark = getOpenTxnTimeoutLowBoundaryTxnId(dbConn);
 
