/*
 * Licensed to the Apache Software Foundation (ASF) under one
 * or more contributor license agreements.  See the NOTICE file
 * distributed with this work for additional information
 * regarding copyright ownership.  The ASF licenses this file
 * to you under the Apache License, Version 2.0 (the
 * "License"); you may not use this file except in compliance
 * with the License.  You may obtain a copy of the License at
 *
 *     http://www.apache.org/licenses/LICENSE-2.0
 *
 * Unless required by applicable law or agreed to in writing, software
 * distributed under the License is distributed on an "AS IS" BASIS,
 * WITHOUT WARRANTIES OR CONDITIONS OF ANY KIND, either express or implied.
 * See the License for the specific language governing permissions and
 * limitations under the License.
 */

package org.apache.hadoop.hive.metastore;

import static org.apache.hadoop.hive.metastore.Warehouse.DEFAULT_DATABASE_NAME;
import static org.apache.hadoop.hive.metastore.utils.MetaStoreUtils.getDefaultCatalog;
import static org.apache.hadoop.hive.metastore.utils.MetaStoreUtils.prependCatalogToDbName;

import java.io.IOException;
import java.lang.reflect.Constructor;
import java.lang.reflect.InvocationHandler;
import java.lang.reflect.InvocationTargetException;
import java.lang.reflect.Method;
import java.lang.reflect.Proxy;
import java.net.InetAddress;
import java.net.URI;
import java.net.UnknownHostException;
import java.nio.ByteBuffer;
import java.security.PrivilegedExceptionAction;
import java.util.ArrayList;
import java.util.Arrays;
import java.util.Collection;
import java.util.Collections;
import java.util.HashMap;
import java.util.Iterator;
import java.util.LinkedHashMap;
import java.util.List;
import java.util.Map;
import java.util.Map.Entry;
import java.util.NoSuchElementException;
import java.util.Random;
import java.util.concurrent.TimeUnit;
import java.util.concurrent.atomic.AtomicInteger;

import javax.security.auth.login.LoginException;

import com.google.common.base.Preconditions;

import org.apache.commons.lang3.tuple.Pair;
import org.apache.hadoop.classification.InterfaceAudience;
import org.apache.hadoop.classification.InterfaceStability;
import org.apache.hadoop.conf.Configuration;
import org.apache.hadoop.hive.common.StatsSetupConst;
import org.apache.hadoop.hive.common.TableName;
import org.apache.hadoop.hive.common.ValidTxnList;
import org.apache.hadoop.hive.common.ValidTxnWriteIdList;
import org.apache.hadoop.hive.common.ValidWriteIdList;
import org.apache.hadoop.hive.metastore.api.*;
import org.apache.hadoop.hive.metastore.conf.MetastoreConf;
import org.apache.hadoop.hive.metastore.conf.MetastoreConf.ConfVars;
import org.apache.hadoop.hive.metastore.hooks.URIResolverHook;
import org.apache.hadoop.hive.metastore.partition.spec.PartitionSpecProxy;
import org.apache.hadoop.hive.metastore.security.HadoopThriftAuthBridge;
import org.apache.hadoop.hive.metastore.txn.TxnCommonUtils;
import org.apache.hadoop.hive.metastore.utils.FilterUtils;
import org.apache.hadoop.hive.metastore.utils.JavaUtils;
import org.apache.hadoop.hive.metastore.utils.MetaStoreUtils;
import org.apache.hadoop.hive.metastore.utils.SecurityUtils;
import org.apache.hadoop.security.UserGroupInformation;
import org.apache.hadoop.util.ReflectionUtils;
import org.apache.hadoop.util.StringUtils;
import org.apache.thrift.TApplicationException;
import org.apache.thrift.TException;
import org.apache.thrift.protocol.TBinaryProtocol;
import org.apache.thrift.protocol.TCompactProtocol;
import org.apache.thrift.protocol.TProtocol;
import org.apache.thrift.transport.TFramedTransport;
import org.apache.thrift.transport.TSocket;
import org.apache.thrift.transport.TTransport;
import org.apache.thrift.transport.TTransportException;
import org.slf4j.Logger;
import org.slf4j.LoggerFactory;

import com.google.common.annotations.VisibleForTesting;
import com.google.common.collect.Lists;

/**
 * Hive Metastore Client.
 * The public implementation of IMetaStoreClient. Methods not inherited from IMetaStoreClient
 * are not public and can change. Hence this is marked as unstable.
 * For users who require retry mechanism when the connection between metastore and client is
 * broken, RetryingMetaStoreClient class should be used.
 */
@InterfaceAudience.Public
@InterfaceStability.Evolving
public class HiveMetaStoreClient implements IMetaStoreClient, AutoCloseable {

  private final String CLASS_NAME = HiveMetaStoreClient.class.getName();

  /**
   * Capabilities of the current client. If this client talks to a MetaStore server in a manner
   * implying the usage of some expanded features that require client-side support that this client
   * doesn't have (e.g. a getting a table of a new type), it will get back failures when the
   * capability checking is enabled (the default).
   */
  public final static ClientCapabilities VERSION = new ClientCapabilities(
      Lists.newArrayList(ClientCapability.INSERT_ONLY_TABLES));
  // Test capability for tests.
  public final static ClientCapabilities TEST_VERSION = new ClientCapabilities(
      Lists.newArrayList(ClientCapability.INSERT_ONLY_TABLES, ClientCapability.TEST_CAPABILITY));

  // Name of the HiveMetaStore class. It is used to initialize embedded metastore
  private static final String HIVE_METASTORE_CLASS =
      "org.apache.hadoop.hive.metastore.HiveMetaStore";

  // Method used to create Hive Metastore client. It is called as
  // HiveMetaStore.newRetryingHMSHandler("hive client", this.conf, true);
  private static final String HIVE_METASTORE_CREATE_HANDLER_METHOD = "newRetryingHMSHandler";

  ThriftHiveMetastore.Iface client = null;
  private TTransport transport = null;
  private boolean isConnected = false;
  private URI metastoreUris[];
  private final HiveMetaHookLoader hookLoader;
  protected final Configuration conf;  // Keep a copy of HiveConf so if Session conf changes, we may need to get a new HMS client.
  private String tokenStrForm;
  private final boolean localMetaStore;
  private final MetaStoreFilterHook filterHook;
  private final boolean isClientFilterEnabled;
  private final URIResolverHook uriResolverHook;
  private final int fileMetadataBatchSize;

  private Map<String, String> currentMetaVars;

  private static final AtomicInteger connCount = new AtomicInteger(0);

  // for thrift connects
  private int retries = 5;
  private long retryDelaySeconds = 0;
  private final ClientCapabilities version;
  private static String[] processorCapabilities;
  private static String processorIdentifier;

  //copied from ErrorMsg.java
  private static final String REPL_EVENTS_MISSING_IN_METASTORE = "Notification events are missing in the meta store.";

  private static final String REPL_EVENTS_WITH_DUPLICATE_ID_IN_METASTORE =
          "Notification events with duplicate event ids in the meta store.";

  static final protected Logger LOG = LoggerFactory.getLogger(HiveMetaStoreClient.class);

  public HiveMetaStoreClient(Configuration conf) throws MetaException {
    this(conf, null, true);
  }

  public HiveMetaStoreClient(Configuration conf, HiveMetaHookLoader hookLoader) throws MetaException {
    this(conf, hookLoader, true);
  }

  public HiveMetaStoreClient(Configuration conf, HiveMetaHookLoader hookLoader, Boolean allowEmbedded)
    throws MetaException {

    this.hookLoader = hookLoader;
    if (conf == null) {
      conf = MetastoreConf.newMetastoreConf();
      this.conf = conf;
    } else {
      this.conf = new Configuration(conf);
    }
    version = MetastoreConf.getBoolVar(conf, ConfVars.HIVE_IN_TEST) ? TEST_VERSION : VERSION;
    filterHook = loadFilterHooks();
    isClientFilterEnabled = getIfClientFilterEnabled();
    uriResolverHook = loadUriResolverHook();
    fileMetadataBatchSize = MetastoreConf.getIntVar(
        conf, ConfVars.BATCH_RETRIEVE_OBJECTS_MAX);

    if ((MetastoreConf.get(conf, "hive.metastore.client.capabilities")) != null) {
      String[] capabilities = MetastoreConf.get(conf, "hive.metastore.client.capabilities").split(",");
      setProcessorCapabilities(capabilities);
      String hostName = "unknown";
      try {
        hostName = InetAddress.getLocalHost().getCanonicalHostName();
      } catch (UnknownHostException ue) {
      }
      setProcessorIdentifier("HMSClient-" + "@" + hostName);
    }

    String msUri = MetastoreConf.getVar(conf, ConfVars.THRIFT_URIS);
    localMetaStore = MetastoreConf.isEmbeddedMetaStore(msUri);
    if (localMetaStore) {
      if (!allowEmbedded) {
        throw new MetaException("Embedded metastore is not allowed here. Please configure "
            + ConfVars.THRIFT_URIS.toString() + "; it is currently set to [" + msUri + "]");
      }

      client = callEmbeddedMetastore(this.conf);

      // instantiate the metastore server handler directly instead of connecting
      // through the network
      isConnected = true;
      snapshotActiveConf();
      return;
    }

    // get the number retries
    retries = MetastoreConf.getIntVar(conf, ConfVars.THRIFT_CONNECTION_RETRIES);
    retryDelaySeconds = MetastoreConf.getTimeVar(conf,
        ConfVars.CLIENT_CONNECT_RETRY_DELAY, TimeUnit.SECONDS);

    // user wants file store based configuration
    if (MetastoreConf.getVar(conf, ConfVars.THRIFT_URIS) != null) {
      resolveUris();
    } else {
      LOG.error("NOT getting uris from conf");
      throw new MetaException("MetaStoreURIs not found in conf file");
    }

    //If HADOOP_PROXY_USER is set in env or property,
    //then need to create metastore client that proxies as that user.
    String HADOOP_PROXY_USER = "HADOOP_PROXY_USER";
    String proxyUser = System.getenv(HADOOP_PROXY_USER);
    if (proxyUser == null) {
      proxyUser = System.getProperty(HADOOP_PROXY_USER);
    }
    //if HADOOP_PROXY_USER is set, create DelegationToken using real user
    if (proxyUser != null) {
      LOG.info(HADOOP_PROXY_USER + " is set. Using delegation "
          + "token for HiveMetaStore connection.");
      try {
        UserGroupInformation.getLoginUser().getRealUser().doAs(
            new PrivilegedExceptionAction<Void>() {
              @Override
              public Void run() throws Exception {
                open();
                return null;
              }
            });
        String delegationTokenPropString = "DelegationTokenForHiveMetaStoreServer";
        String delegationTokenStr = getDelegationToken(proxyUser, proxyUser);
        SecurityUtils.setTokenStr(UserGroupInformation.getCurrentUser(), delegationTokenStr,
            delegationTokenPropString);
        MetastoreConf.setVar(this.conf, ConfVars.TOKEN_SIGNATURE, delegationTokenPropString);
        close();
      } catch (Exception e) {
        LOG.error("Error while setting delegation token for " + proxyUser, e);
        if (e instanceof MetaException) {
          throw (MetaException) e;
        } else {
          throw new MetaException(e.getMessage());
        }
      }
    }
    // finally open the store
    open();
  }

  /**
   * Instantiate the metastore server handler directly instead of connecting
   * through the network
   *
   * @param conf Configuration object passed to embedded metastore
   * @return embedded client instance
   * @throws MetaException
   */
  static ThriftHiveMetastore.Iface callEmbeddedMetastore(Configuration conf) throws MetaException {
    // Instantiate the metastore server handler directly instead of connecting
    // through the network
    //
    // The code below simulates the following code
    //
    // client = HiveMetaStore.newRetryingHMSHandler(this.conf);
    //
    // using reflection API. This is done to avoid dependency of MetastoreClient on Hive Metastore.
    // Note that newRetryingHMSHandler is static method, so we pass null as the object reference.
    //
    try {
      Class<?> clazz = Class.forName(HIVE_METASTORE_CLASS);
      //noinspection JavaReflectionMemberAccess
      Method method = clazz.getDeclaredMethod(HIVE_METASTORE_CREATE_HANDLER_METHOD,
          Configuration.class);
      method.setAccessible(true);
      return (ThriftHiveMetastore.Iface) method.invoke(null, conf);
    } catch (InvocationTargetException e) {
      if (e.getCause() != null) {
        MetaStoreUtils.logAndThrowMetaException((Exception) e.getCause());
      }
      MetaStoreUtils.logAndThrowMetaException(e);
    } catch (ClassNotFoundException
        | NoSuchMethodException
        | IllegalAccessException e) {
      MetaStoreUtils.logAndThrowMetaException(e);
    }
    return null;
  }

  private boolean getIfClientFilterEnabled() {
    boolean isEnabled = MetastoreConf.getBoolVar(conf, ConfVars.METASTORE_CLIENT_FILTER_ENABLED);
    LOG.info("HMS client filtering is " + (isEnabled ? "enabled." : "disabled."));

    return isEnabled;
  }

  private void resolveUris() throws MetaException {
    String thriftUris = MetastoreConf.getVar(conf, ConfVars.THRIFT_URIS);
    String serviceDiscoveryMode = MetastoreConf.getVar(conf, ConfVars.THRIFT_SERVICE_DISCOVERY_MODE);
    List<String> metastoreUrisString = null;

    // The metastore URIs can come from THRIFT_URIS directly or need to be fetched from the
    // Zookeeper
    try {
      if (serviceDiscoveryMode == null || serviceDiscoveryMode.trim().isEmpty()) {
        metastoreUrisString = Arrays.asList(thriftUris.split(","));
      } else if (serviceDiscoveryMode.equalsIgnoreCase("zookeeper")) {
        metastoreUrisString = new ArrayList<String>();
        // Add scheme to the bare URI we get.
        for (String s : MetastoreConf.getZKConfig(conf).getServerUris()) {
          metastoreUrisString.add("thrift://" + s);
        }
      } else {
        throw new IllegalArgumentException("Invalid metastore dynamic service discovery mode " +
                serviceDiscoveryMode);
      }
    } catch (Exception e) {
      MetaStoreUtils.logAndThrowMetaException(e);
    }

    if (metastoreUrisString.isEmpty() && "zookeeper".equalsIgnoreCase(serviceDiscoveryMode)) {
      throw new MetaException("No metastore service discovered in ZooKeeper. "
          + "Please ensure that at least one metastore server is online");
    }

    LOG.info("Resolved metastore uris: {}", metastoreUrisString);

    List<URI> metastoreURIArray = new ArrayList<URI>();
    try {
      for (String s : metastoreUrisString) {
        URI tmpUri = new URI(s);
        if (tmpUri.getScheme() == null) {
          throw new IllegalArgumentException("URI: " + s
                  + " does not have a scheme");
        }
        if (uriResolverHook != null) {
          metastoreURIArray.addAll(uriResolverHook.resolveURI(tmpUri));
        } else {
          metastoreURIArray.add(new URI(
                  tmpUri.getScheme(),
                  tmpUri.getUserInfo(),
                  HadoopThriftAuthBridge.getBridge().getCanonicalHostName(tmpUri.getHost()),
                  tmpUri.getPort(),
                  tmpUri.getPath(),
                  tmpUri.getQuery(),
                  tmpUri.getFragment()
          ));
        }
      }
      metastoreUris = new URI[metastoreURIArray.size()];
      for (int j = 0; j < metastoreURIArray.size(); j++) {
        metastoreUris[j] = metastoreURIArray.get(j);
      }

      if (MetastoreConf.getVar(conf, ConfVars.THRIFT_URI_SELECTION).equalsIgnoreCase("RANDOM")) {
        List<URI> uriList = Arrays.asList(metastoreUris);
        Collections.shuffle(uriList);
        metastoreUris = uriList.toArray(new URI[uriList.size()]);
      }
    } catch (IllegalArgumentException e) {
      throw (e);
    } catch (Exception e) {
      MetaStoreUtils.logAndThrowMetaException(e);
    }
  }


  private MetaStoreFilterHook loadFilterHooks() throws IllegalStateException {
    Class<? extends MetaStoreFilterHook> authProviderClass = MetastoreConf.
        getClass(conf, ConfVars.FILTER_HOOK, DefaultMetaStoreFilterHookImpl.class,
            MetaStoreFilterHook.class);
    String msg = "Unable to create instance of " + authProviderClass.getName() + ": ";
    try {
      Constructor<? extends MetaStoreFilterHook> constructor =
          authProviderClass.getConstructor(Configuration.class);
      return constructor.newInstance(conf);
    } catch (NoSuchMethodException | SecurityException | IllegalAccessException | InstantiationException | IllegalArgumentException | InvocationTargetException e) {
      throw new IllegalStateException(msg + e.getMessage(), e);
    }
  }

  //multiple clients may initialize the hook at the same time
  synchronized private URIResolverHook loadUriResolverHook() throws IllegalStateException {

    String uriResolverClassName =
            MetastoreConf.getAsString(conf, ConfVars.URI_RESOLVER);
    if (uriResolverClassName.equals("")) {
      return null;
    } else {
      LOG.info("Loading uri resolver : " + uriResolverClassName);
      try {
        Class<?> uriResolverClass = Class.forName(uriResolverClassName, true,
                JavaUtils.getClassLoader());
        return (URIResolverHook) ReflectionUtils.newInstance(uriResolverClass, null);
      } catch (Exception e) {
        LOG.error("Exception loading uri resolver hook", e);
        return null;
      }
    }
  }

  /**
   * Swaps the first element of the metastoreUris array with a random element from the
   * remainder of the array.
   */
  private void promoteRandomMetaStoreURI() {
    if (metastoreUris.length <= 1) {
      return;
    }
    Random rng = new Random();
    int index = rng.nextInt(metastoreUris.length - 1) + 1;
    URI tmp = metastoreUris[0];
    metastoreUris[0] = metastoreUris[index];
    metastoreUris[index] = tmp;
  }

  @VisibleForTesting
  public TTransport getTTransport() {
    return transport;
  }

  @Override
  public boolean isLocalMetaStore() {
    return localMetaStore;
  }

  @Override
  public boolean isCompatibleWith(Configuration conf) {
    // Make a copy of currentMetaVars, there is a race condition that
    // currentMetaVars might be changed during the execution of the method
    Map<String, String> currentMetaVarsCopy = currentMetaVars;
    if (currentMetaVarsCopy == null) {
      return false; // recreate
    }
    boolean compatible = true;
    for (ConfVars oneVar : MetastoreConf.metaVars) {
      // Since metaVars are all of different types, use string for comparison
      String oldVar = currentMetaVarsCopy.get(oneVar.getVarname());
      String newVar = MetastoreConf.getAsString(conf, oneVar);
      if (oldVar == null ||
          (oneVar.isCaseSensitive() ? !oldVar.equals(newVar) : !oldVar.equalsIgnoreCase(newVar))) {
        LOG.info("Mestastore configuration {} changed from {} to {}",
            oneVar, oldVar, newVar);
        compatible = false;
      }
    }
    return compatible;
  }

  @Override
  public void setHiveAddedJars(String addedJars) {
    MetastoreConf.setVar(conf, ConfVars.ADDED_JARS, addedJars);
  }

  @Override
  public void reconnect() throws MetaException {
    if (localMetaStore) {
      // For direct DB connections we don't yet support reestablishing connections.
      throw new MetaException("Retries for direct MetaStore DB connections "
          + "are not supported by this client");
    } else {
      close();

      if (uriResolverHook != null) {
        //for dynamic uris, re-lookup if there are new metastore locations
        resolveUris();
      }

      if (MetastoreConf.getVar(conf, ConfVars.THRIFT_URI_SELECTION).equalsIgnoreCase("RANDOM")) {
        // Swap the first element of the metastoreUris[] with a random element from the rest
        // of the array. Rationale being that this method will generally be called when the default
        // connection has died and the default connection is likely to be the first array element.
        promoteRandomMetaStoreURI();
      }
      open();
    }
  }

  @Override
  public void alter_table(String dbname, String tbl_name, Table new_tbl) throws TException {
    alter_table_with_environmentContext(dbname, tbl_name, new_tbl, null);
  }

  @Override
  public void alter_table(String defaultDatabaseName, String tblName, Table table,
                          boolean cascade) throws TException {
    EnvironmentContext environmentContext = new EnvironmentContext();
    if (cascade) {
      environmentContext.putToProperties(StatsSetupConst.CASCADE, StatsSetupConst.TRUE);
    }
    alter_table_with_environmentContext(defaultDatabaseName, tblName, table, environmentContext);
  }

  @Override
  public void alter_table_with_environmentContext(String dbname, String tbl_name, Table new_tbl,
      EnvironmentContext envContext) throws InvalidOperationException, MetaException, TException {
    HiveMetaHook hook = getHook(new_tbl);
    if (hook != null) {
      hook.preAlterTable(new_tbl, envContext);
    }
    AlterTableRequest req = new AlterTableRequest(dbname, tbl_name, new_tbl);
    req.setCatName(MetaStoreUtils.getDefaultCatalog(conf));
    req.setEnvironmentContext(envContext);
    if (processorCapabilities != null) {
      req.setProcessorCapabilities(new ArrayList<String>(Arrays.asList(processorCapabilities)));
      req.setProcessorIdentifier(processorIdentifier);
    }
    client.alter_table_req(req);
  }

  @Override
  public void alter_table(String catName, String dbName, String tblName, Table newTable,
                         EnvironmentContext envContext) throws TException {
    // This never used to call the hook. Why? There's overload madness in metastore...
    AlterTableRequest req = new AlterTableRequest(dbName, tblName, newTable);
    req.setCatName(catName);
    req.setEnvironmentContext(envContext);
    if (processorCapabilities != null) {
      req.setProcessorCapabilities(new ArrayList<String>(Arrays.asList(processorCapabilities)));
      req.setProcessorIdentifier(processorIdentifier);
    }
    client.alter_table_req(req);
  }

  @Override
  public void alter_table(String catName, String dbName, String tbl_name, Table new_tbl,
      EnvironmentContext envContext, String validWriteIds)
          throws InvalidOperationException, MetaException, TException {
    HiveMetaHook hook = getHook(new_tbl);
    if (hook != null) {
      hook.preAlterTable(new_tbl, envContext);
    }
    AlterTableRequest req = new AlterTableRequest(dbName, tbl_name, new_tbl);
    req.setCatName(catName);
    req.setValidWriteIdList(validWriteIds);
    req.setEnvironmentContext(envContext);
    if (processorCapabilities != null) {
      req.setProcessorCapabilities(new ArrayList<String>(Arrays.asList(processorCapabilities)));
      req.setProcessorIdentifier(processorIdentifier);
    }
    client.alter_table_req(req);
  }

  @Deprecated
  @Override
  public void renamePartition(final String dbname, final String tableName, final List<String> part_vals,
                              final Partition newPart) throws TException {
    renamePartition(getDefaultCatalog(conf), dbname, tableName, part_vals, newPart, null);
  }

  @Override
  public void renamePartition(String catName, String dbname, String tableName, List<String> part_vals,
                              Partition newPart, String validWriteIds) throws TException {
    RenamePartitionRequest req = new RenamePartitionRequest(dbname, tableName, part_vals, newPart);
    req.setCatName(catName);
    req.setValidWriteIdList(validWriteIds);
    client.rename_partition_req(req);
  }

  private void open() throws MetaException {
    isConnected = false;
    TTransportException tte = null;
    MetaException recentME = null;
    boolean useSSL = MetastoreConf.getBoolVar(conf, ConfVars.USE_SSL);
    boolean useSasl = MetastoreConf.getBoolVar(conf, ConfVars.USE_THRIFT_SASL);
    String clientAuthMode = MetastoreConf.getVar(conf, ConfVars.METASTORE_CLIENT_AUTH_MODE);
    boolean usePasswordAuth = false;
    boolean useFramedTransport = MetastoreConf.getBoolVar(conf, ConfVars.USE_THRIFT_FRAMED_TRANSPORT);
    boolean useCompactProtocol = MetastoreConf.getBoolVar(conf, ConfVars.USE_THRIFT_COMPACT_PROTOCOL);
    int clientSocketTimeout = (int) MetastoreConf.getTimeVar(conf,
        ConfVars.CLIENT_SOCKET_TIMEOUT, TimeUnit.MILLISECONDS);

    if (clientAuthMode != null) {
      usePasswordAuth = "PLAIN".equalsIgnoreCase(clientAuthMode);
    }

    for (int attempt = 0; !isConnected && attempt < retries; ++attempt) {
      for (URI store : metastoreUris) {
        LOG.info("Trying to connect to metastore with URI ({})", store);

        try {
          if (useSSL) {
            try {
              String trustStorePath = MetastoreConf.getVar(conf, ConfVars.SSL_TRUSTSTORE_PATH).trim();
              if (trustStorePath.isEmpty()) {
                throw new IllegalArgumentException(ConfVars.SSL_TRUSTSTORE_PATH
                    + " Not configured for SSL connection");
              }
              String trustStorePassword =
                  MetastoreConf.getPassword(conf, MetastoreConf.ConfVars.SSL_TRUSTSTORE_PASSWORD);
              String trustStoreType =
                      MetastoreConf.getVar(conf, ConfVars.SSL_TRUSTSTORE_TYPE).trim();
              String trustStoreAlgorithm =
                      MetastoreConf.getVar(conf, ConfVars.SSL_TRUSTMANAGERFACTORY_ALGORITHM).trim();

              // Create an SSL socket and connect
              transport = SecurityUtils.getSSLSocket(store.getHost(), store.getPort(), clientSocketTimeout,
                  trustStorePath, trustStorePassword, trustStoreType, trustStoreAlgorithm);
              final int newCount = connCount.incrementAndGet();
              LOG.debug(
                  "Opened an SSL connection to metastore, current connections: {}",
                  newCount);
              if (LOG.isTraceEnabled()) {
                LOG.trace("METASTORE SSL CONNECTION TRACE - open [{}]",
                    System.identityHashCode(this), new Exception());
              }
            } catch (IOException e) {
              throw new IllegalArgumentException(e);
            } catch (TTransportException e) {
              tte = e;
              throw new MetaException(e.toString());
            }
          } else {
            transport = new TSocket(store.getHost(), store.getPort(), clientSocketTimeout);
          }

          if (usePasswordAuth) {
            // we are using PLAIN Sasl connection with user/password
            LOG.debug("HMSC::open(): Creating plain authentication thrift connection.");
            String userName = MetastoreConf.getVar(conf, ConfVars.METASTORE_CLIENT_PLAIN_USERNAME);

            if (null == userName || userName.isEmpty()) {
              throw new MetaException("No user specified for plain transport.");
            }

            // The password is not directly provided. It should be obtained from a keystore pointed
            // by configuration "hadoop.security.credential.provider.path".
            try {
              String passwd = null;
              char[] pwdCharArray = conf.getPassword(userName);
              if (null != pwdCharArray) {
                passwd = new String(pwdCharArray);
              }
              if (null == passwd) {
                throw new MetaException("No password found for user " + userName);
              }
              // Overlay the SASL transport on top of the base socket transport (SSL or non-SSL)
              transport = MetaStorePlainSaslHelper.getPlainTransport(userName, passwd, transport);
            } catch (IOException sasle) {
              // IOException covers SaslException
              LOG.error("Could not create client transport", sasle);
              throw new MetaException(sasle.toString());
            }
          } else if (useSasl) {
            // Wrap thrift connection with SASL for secure connection.
            try {
              HadoopThriftAuthBridge.Client authBridge =
                HadoopThriftAuthBridge.getBridge().createClient();

              // check if we should use delegation tokens to authenticate
              // the call below gets hold of the tokens if they are set up by hadoop
              // this should happen on the map/reduce tasks if the client added the
              // tokens into hadoop's credential store in the front end during job
              // submission.
              String tokenSig = MetastoreConf.getVar(conf, ConfVars.TOKEN_SIGNATURE);
              // tokenSig could be null
              tokenStrForm = SecurityUtils.getTokenStrForm(tokenSig);

              if (tokenStrForm != null) {
                LOG.debug("HMSC::open(): Found delegation token. Creating DIGEST-based thrift connection.");
                // authenticate using delegation tokens via the "DIGEST" mechanism
                transport = authBridge.createClientTransport(null, store.getHost(),
                    "DIGEST", tokenStrForm, transport,
                        MetaStoreUtils.getMetaStoreSaslProperties(conf, useSSL));
              } else {
                LOG.debug("HMSC::open(): Could not find delegation token. Creating KERBEROS-based thrift connection.");
                String principalConfig =
                    MetastoreConf.getVar(conf, ConfVars.KERBEROS_PRINCIPAL);
                transport = authBridge.createClientTransport(
                    principalConfig, store.getHost(), "KERBEROS", null,
                    transport, MetaStoreUtils.getMetaStoreSaslProperties(conf, useSSL));
              }
            } catch (IOException ioe) {
              LOG.error("Failed to create client transport", ioe);
              throw new MetaException(ioe.toString());
            }
          } else {
            if (useFramedTransport) {
              transport = new TFramedTransport(transport);
            }
          }

          final TProtocol protocol;
          if (useCompactProtocol) {
            protocol = new TCompactProtocol(transport);
          } else {
            protocol = new TBinaryProtocol(transport);
          }
          client = new ThriftHiveMetastore.Client(protocol);
          try {
            if (!transport.isOpen()) {
              transport.open();
              final int newCount = connCount.incrementAndGet();
              LOG.info("Opened a connection to metastore, URI ({}) "
                  + "current connections: {}", store, newCount);
              if (LOG.isTraceEnabled()) {
                LOG.trace("METASTORE CONNECTION TRACE - open [{}]",
                    System.identityHashCode(this), new Exception());
              }
            }
            isConnected = true;
          } catch (TTransportException e) {
            tte = e;
            LOG.warn("Failed to connect to the MetaStore Server URI ({})",
                store);
            LOG.debug("Failed to connect to the MetaStore Server URI ({})",
                store, e);
          }

          if (isConnected && !useSasl && !usePasswordAuth &&
                  MetastoreConf.getBoolVar(conf, ConfVars.EXECUTE_SET_UGI)) {
            // Call set_ugi, only in unsecure mode.
            try {
              UserGroupInformation ugi = SecurityUtils.getUGI();
              client.set_ugi(ugi.getUserName(), Arrays.asList(ugi.getGroupNames()));
            } catch (LoginException e) {
              LOG.warn("Failed to do login. set_ugi() is not successful, " +
                  "Continuing without it.", e);
            } catch (IOException e) {
              LOG.warn("Failed to find ugi of client set_ugi() is not successful, " +
                  "Continuing without it.", e);
            } catch (TException e) {
              LOG.warn("set_ugi() not successful, Likely cause: new client talking to old server. "
                  + "Continuing without it.", e);
            }
          }
        } catch (MetaException e) {
          recentME = e;
          LOG.error("Failed to connect to metastore with URI (" + store
              + ") in attempt " + attempt, e);
        }
        if (isConnected) {
          break;
        }
      }
      // Wait before launching the next round of connection retries.
      if (!isConnected && retryDelaySeconds > 0) {
        try {
          LOG.info("Waiting " + retryDelaySeconds + " seconds before next connection attempt.");
          Thread.sleep(retryDelaySeconds * 1000);
        } catch (InterruptedException ignore) {}
      }
    }

    if (!isConnected) {
      // Either tte or recentME should be set but protect from a bug which causes both of them to
      // be null. When MetaException wraps TTransportException, tte will be set so stringify that
      // directly.
      String exceptionString = "Unknown exception";
      if (tte != null) {
        exceptionString = StringUtils.stringifyException(tte);
      } else if (recentME != null) {
        exceptionString = StringUtils.stringifyException(recentME);
      }
      throw new MetaException("Could not connect to meta store using any of the URIs provided." +
          " Most recent failure: " + exceptionString);
    }

    snapshotActiveConf();
  }

  private void snapshotActiveConf() {
    currentMetaVars = new HashMap<>(MetastoreConf.metaVars.length);
    for (ConfVars oneVar : MetastoreConf.metaVars) {
      currentMetaVars.put(oneVar.getVarname(), MetastoreConf.getAsString(conf, oneVar));
    }
  }

  @Override
  public String getTokenStrForm() throws IOException {
    return tokenStrForm;
  }

  @Override
  public void close() {
    isConnected = false;
    currentMetaVars = null;
    try {
      if (null != client) {
        client.shutdown();
        if ((transport == null) || !transport.isOpen()) {
          final int newCount = connCount.decrementAndGet();
          LOG.info("Closed a connection to metastore, current connections: {}",
                  newCount);
        }
      }
    } catch (TException e) {
      LOG.debug("Unable to shutdown metastore client. Will try closing transport directly.", e);
    }
    // Transport would have got closed via client.shutdown(), so we dont need this, but
    // just in case, we make this call.
    if ((transport != null) && transport.isOpen()) {
      transport.close();
      final int newCount = connCount.decrementAndGet();
      LOG.info("Closed a connection to metastore, current connections: {}",
          newCount);
      if (LOG.isTraceEnabled()) {
        LOG.trace("METASTORE CONNECTION TRACE - close [{}]",
            System.identityHashCode(this), new Exception());
      }
    }
  }

  public static void setProcessorCapabilities(final String[] capabilities) {
    processorCapabilities = capabilities != null ? Arrays.copyOf(capabilities, capabilities.length) : null;
  }

  public static void setProcessorIdentifier(final String id) {
    processorIdentifier = id;
  }

  public static String[] getProcessorCapabilities() {
    return processorCapabilities != null ? Arrays.copyOf(processorCapabilities, processorCapabilities.length) : null;
  }

  public static String getProcessorIdentifier() {
    return processorIdentifier;
  }

  @Override
  public void setMetaConf(String key, String value) throws TException {
    client.setMetaConf(key, value);
  }

  @Override
  public String getMetaConf(String key) throws TException {
    return client.getMetaConf(key);
  }

  @Override
  public void createCatalog(Catalog catalog) throws TException {
    client.create_catalog(new CreateCatalogRequest(catalog));
  }

  @Override
  public void alterCatalog(String catalogName, Catalog newCatalog) throws TException {
    client.alter_catalog(new AlterCatalogRequest(catalogName, newCatalog));
  }

  @Override
  public Catalog getCatalog(String catName) throws TException {
    GetCatalogResponse rsp = client.get_catalog(new GetCatalogRequest(catName));
    return rsp == null ?
        null : FilterUtils.filterCatalogIfEnabled(isClientFilterEnabled, filterHook, rsp.getCatalog());
  }

  @Override
  public List<String> getCatalogs() throws TException {
    GetCatalogsResponse rsp = client.get_catalogs();
    return rsp == null ?
        null : FilterUtils.filterCatalogNamesIfEnabled(isClientFilterEnabled, filterHook, rsp.getNames());
  }

  @Override
  public void dropCatalog(String catName) throws TException {
    client.drop_catalog(new DropCatalogRequest(catName));
  }

  /**
   * @param new_part
   * @return the added partition
   * @throws InvalidObjectException
   * @throws AlreadyExistsException
   * @throws MetaException
   * @throws TException
   * @see org.apache.hadoop.hive.metastore.api.ThriftHiveMetastore.Iface#add_partition(org.apache.hadoop.hive.metastore.api.Partition)
   */
  @Override
  public Partition add_partition(Partition new_part) throws TException {
    return add_partition(new_part, null);
  }

  public Partition add_partition(Partition new_part, EnvironmentContext envContext)
      throws TException {
    if (new_part != null && !new_part.isSetCatName()) {
      new_part.setCatName(getDefaultCatalog(conf));
    }
    Partition p = client.add_partition_with_environment_context(new_part, envContext);
    return deepCopy(p);
  }

  /**
   * @param new_parts
   * @throws InvalidObjectException
   * @throws AlreadyExistsException
   * @throws MetaException
   * @throws TException
   * @see org.apache.hadoop.hive.metastore.api.ThriftHiveMetastore.Iface#add_partitions(List)
   */
  @Override
  public int add_partitions(List<Partition> new_parts) throws TException {
    if (new_parts == null || new_parts.contains(null)) {
      throw new MetaException("Partitions cannot be null.");
    }
    if (!new_parts.isEmpty() && !new_parts.get(0).isSetCatName()) {
      final String defaultCat = getDefaultCatalog(conf);
      new_parts.forEach(p -> p.setCatName(defaultCat));
    }
    return client.add_partitions(new_parts);
  }

  @Override
  public List<Partition> add_partitions(
      List<Partition> parts, boolean ifNotExists, boolean needResults) throws TException {
    if (parts == null || parts.contains(null)) {
      throw new MetaException("Partitions cannot be null.");
    }
    if (parts.isEmpty()) {
      return needResults ? new ArrayList<>() : null;
    }
    Partition part = parts.get(0);
    // Have to set it for each partition too
    if (!part.isSetCatName()) {
      final String defaultCat = getDefaultCatalog(conf);
      parts.forEach(p -> p.setCatName(defaultCat));
    }
    AddPartitionsRequest req = new AddPartitionsRequest(
        part.getDbName(), part.getTableName(), parts, ifNotExists);
    req.setCatName(part.isSetCatName() ? part.getCatName() : getDefaultCatalog(conf));
    req.setNeedResult(needResults);
    AddPartitionsResult result = client.add_partitions_req(req);
    return needResults ? FilterUtils.filterPartitionsIfEnabled(
        isClientFilterEnabled, filterHook, result.getPartitions()) : null;
  }

  @Override
  public int add_partitions_pspec(PartitionSpecProxy partitionSpec) throws TException {
    if (partitionSpec == null) {
      throw new MetaException("PartitionSpec cannot be null.");
    }
    if (partitionSpec.getCatName() == null) {
      partitionSpec.setCatName(getDefaultCatalog(conf));
    }
    return client.add_partitions_pspec(partitionSpec.toPartitionSpec());
  }

  @Override
  public Partition appendPartition(String db_name, String table_name,
      List<String> part_vals) throws TException {
    return appendPartition(getDefaultCatalog(conf), db_name, table_name, part_vals);
  }

  @Override
  public Partition appendPartition(String dbName, String tableName, String partName)
      throws TException {
    return appendPartition(getDefaultCatalog(conf), dbName, tableName, partName);
  }

  @Override
  public Partition appendPartition(String catName, String dbName, String tableName,
                                   String name) throws TException {
    Partition p = client.append_partition_by_name(prependCatalogToDbName(
        catName, dbName, conf), tableName, name);
    return deepCopy(p);
  }

  @Override
  public Partition appendPartition(String catName, String dbName, String tableName,
                                   List<String> partVals) throws TException {
    Partition p = client.append_partition(prependCatalogToDbName(
        catName, dbName, conf), tableName, partVals);
    return deepCopy(p);
  }

  @Deprecated
  public Partition appendPartition(String dbName, String tableName, List<String> partVals,
                                   EnvironmentContext ec) throws TException {
    return client.append_partition_with_environment_context(prependCatalogToDbName(dbName, conf),
        tableName, partVals, ec).deepCopy();
  }

  /**
   * Exchange the partition between two tables
   *
   * @param partitionSpecs       partitions specs of the parent partition to be exchanged
   * @param destDb               the db of the destination table
   * @param destinationTableName the destination table name
   * @return new partition after exchanging
   */
  @Override
  public Partition exchange_partition(Map<String, String> partitionSpecs,
                                      String sourceDb, String sourceTable, String destDb,
                                      String destinationTableName) throws TException {
    return exchange_partition(partitionSpecs, getDefaultCatalog(conf), sourceDb, sourceTable,
        getDefaultCatalog(conf), destDb, destinationTableName);
  }

  @Override
  public Partition exchange_partition(Map<String, String> partitionSpecs, String sourceCat,
      String sourceDb, String sourceTable, String destCat,
      String destDb, String destTableName) throws TException {
    return client.exchange_partition(partitionSpecs, prependCatalogToDbName(sourceCat, sourceDb, conf),
        sourceTable, prependCatalogToDbName(destCat, destDb, conf), destTableName);
  }

  /**
   * Exchange the partitions between two tables
   *
   * @param partitionSpecs       partitions specs of the parent partition to be exchanged
   * @param destDb               the db of the destination table
   * @param destinationTableName the destination table name
   * @return new partitions after exchanging
   */
  @Override
  public List<Partition> exchange_partitions(Map<String, String> partitionSpecs,
                                             String sourceDb, String sourceTable, String destDb,
                                             String destinationTableName) throws TException {
    return exchange_partitions(partitionSpecs, getDefaultCatalog(conf), sourceDb, sourceTable,
        getDefaultCatalog(conf), destDb, destinationTableName);
  }

  @Override
  public Map<String, List<ColumnStatisticsObj>> getPartitionColumnStatistics(
      String dbName, String tableName, List<String> partNames, List<String> colNames,
      String engine, String validWriteIdList)
      throws NoSuchObjectException, MetaException, TException {
    return getPartitionColumnStatistics(getDefaultCatalog(conf), dbName, tableName,
        partNames, colNames, engine, validWriteIdList);
  }

  @Override
  public Map<String, List<ColumnStatisticsObj>> getPartitionColumnStatistics(
      String catName, String dbName, String tableName, List<String> partNames,
      List<String> colNames, String engine, String validWriteIdList)
      throws NoSuchObjectException, MetaException, TException {
    PartitionsStatsRequest rqst = new PartitionsStatsRequest(dbName, tableName, colNames,
        partNames == null ? new ArrayList<String>() : partNames, engine);
    rqst.setCatName(catName);
    rqst.setValidWriteIdList(validWriteIdList);
    return client.get_partitions_statistics_req(rqst).getPartStats();
  }

  @Override
  public AggrStats getAggrColStatsFor(String dbName, String tblName, List<String> colNames,
      List<String> partNames, String engine, String writeIdList)
      throws NoSuchObjectException, MetaException, TException {
    return getAggrColStatsFor(getDefaultCatalog(conf), dbName, tblName, colNames,
        partNames, engine, writeIdList);
  }

  @Override
  public AggrStats getAggrColStatsFor(String catName, String dbName, String tblName, List<String> colNames,
      List<String> partNames, String engine, String writeIdList)
      throws NoSuchObjectException, MetaException, TException {
    long t1 = System.currentTimeMillis();

    try {
      if (colNames.isEmpty() || partNames.isEmpty()) {
        LOG.debug("Columns is empty or partNames is empty : Short-circuiting stats eval on client side.");
        return new AggrStats(new ArrayList<>(), 0); // Nothing to aggregate
      }
      PartitionsStatsRequest req = new PartitionsStatsRequest(dbName, tblName, colNames, partNames, engine);
      req.setCatName(catName);
      req.setValidWriteIdList(writeIdList);

      return getAggrStatsForInternal(req);
    } finally {
      long diff = System.currentTimeMillis() - t1;
      if (LOG.isDebugEnabled()) {
        LOG.debug("class={}, method={}, duration={}, comments={}", CLASS_NAME, "getAggrColStatsFor",
            diff, "HMS client");
      }
    }
  }

  protected AggrStats getAggrStatsForInternal(PartitionsStatsRequest req) throws TException {
    return client.get_aggr_stats_for(req);
  }

  @Override
  public List<Partition> exchange_partitions(Map<String, String> partitionSpecs, String sourceCat,
                                             String sourceDb, String sourceTable, String destCat,
                                             String destDb, String destTableName) throws TException {
    return client.exchange_partitions(partitionSpecs, prependCatalogToDbName(sourceCat, sourceDb, conf),
        sourceTable, prependCatalogToDbName(destCat, destDb, conf), destTableName);
  }

  @Override
  public void validatePartitionNameCharacters(List<String> partVals)
      throws TException, MetaException {
    client.partition_name_has_valid_characters(partVals, true);
  }

  /**
   * Create a new Database
   *
   * @param db
   * @throws AlreadyExistsException
   * @throws InvalidObjectException
   * @throws MetaException
   * @throws TException
   * @see org.apache.hadoop.hive.metastore.api.ThriftHiveMetastore.Iface#create_database(Database)
   */
  @Override
  public void createDatabase(Database db)
      throws AlreadyExistsException, InvalidObjectException, MetaException, TException {
    if (!db.isSetCatalogName()) {
      db.setCatalogName(getDefaultCatalog(conf));
    }
    client.create_database(db);
  }

  /**
   * @param tbl
   * @throws MetaException
   * @throws NoSuchObjectException
   * @throws TException
   * @see org.apache.hadoop.hive.metastore.api.ThriftHiveMetastore.Iface #create_table(org.apache.hadoop.hive.metastore.api.CreateTableRequest)
   */
  @Override
  public void createTable(Table tbl) throws AlreadyExistsException,
      InvalidObjectException, MetaException, NoSuchObjectException, TException {
    createTable(tbl, null);
  }

  public void createTable(Table tbl, EnvironmentContext envContext) throws AlreadyExistsException,
      InvalidObjectException, MetaException, NoSuchObjectException, TException {
    if (!tbl.isSetCatName()) {
      tbl.setCatName(getDefaultCatalog(conf));
    }
    HiveMetaHook hook = getHook(tbl);
    if (hook != null) {
      hook.preCreateTable(tbl);
    }
    boolean success = false;
    try {
      // Subclasses can override this step (for example, for temporary tables)
      create_table_with_environment_context(tbl, envContext);
      if (hook != null) {
        hook.commitCreateTable(tbl);
      }
      success = true;
    }
    finally {
      if (!success && (hook != null)) {
        try {
          hook.rollbackCreateTable(tbl);
        } catch (Exception e){
          LOG.error("Create rollback failed with", e);
        }
      }
    }
  }

  /**
   * @param request
   * @throws MetaException
   * @throws NoSuchObjectException
   * @throws TException
   */
  @Override
  public void createTable(CreateTableRequest request) throws
          InvalidObjectException, MetaException, NoSuchObjectException, TException {
    Table tbl = request.getTable();
    if (!tbl.isSetCatName()) {
      tbl.setCatName(getDefaultCatalog(conf));
    }

    if (processorCapabilities != null) {
      request.setProcessorCapabilities(new ArrayList<String>(Arrays.asList(processorCapabilities)));
      request.setProcessorIdentifier(processorIdentifier);
    }

    HiveMetaHook hook = getHook(tbl);
    if (hook != null) {
      hook.preCreateTable(tbl);
    }
    boolean success = false;
    try {
      // Subclasses can override this step (for example, for temporary tables)
      client.create_table_req(request);
      if (hook != null) {
        hook.commitCreateTable(tbl);
      }
      success = true;
    } finally {
      if (!success && (hook != null)) {
        try {
          hook.rollbackCreateTable(tbl);
        } catch (Exception e) {
          LOG.error("Create rollback failed with", e);
        }
      }
    }
  }

  @Override
  public void createTableWithConstraints(Table tbl,
    List<SQLPrimaryKey> primaryKeys, List<SQLForeignKey> foreignKeys,
    List<SQLUniqueConstraint> uniqueConstraints,
    List<SQLNotNullConstraint> notNullConstraints,
    List<SQLDefaultConstraint> defaultConstraints,
    List<SQLCheckConstraint> checkConstraints)
        throws AlreadyExistsException, InvalidObjectException,
        MetaException, NoSuchObjectException, TException {

    CreateTableRequest createTableRequest = new CreateTableRequest(tbl);

    if (!tbl.isSetCatName()) {
      String defaultCat = getDefaultCatalog(conf);
      tbl.setCatName(defaultCat);
      if (primaryKeys != null) {
        primaryKeys.forEach(pk -> pk.setCatName(defaultCat));
      }
      if (foreignKeys != null) {
        foreignKeys.forEach(fk -> fk.setCatName(defaultCat));
      }
      if (uniqueConstraints != null) {
        uniqueConstraints.forEach(uc -> uc.setCatName(defaultCat));
        createTableRequest.setUniqueConstraints(uniqueConstraints);
      }
      if (notNullConstraints != null) {
        notNullConstraints.forEach(nn -> nn.setCatName(defaultCat));
      }
      if (defaultConstraints != null) {
        defaultConstraints.forEach(def -> def.setCatName(defaultCat));
      }
      if (checkConstraints != null) {
        checkConstraints.forEach(cc -> cc.setCatName(defaultCat));
      }
    }

    if (primaryKeys != null)
      createTableRequest.setPrimaryKeys(primaryKeys);

    if (foreignKeys != null)
      createTableRequest.setForeignKeys(foreignKeys);

    if (uniqueConstraints != null)
      createTableRequest.setUniqueConstraints(uniqueConstraints);

    if (notNullConstraints != null)
      createTableRequest.setNotNullConstraints(notNullConstraints);

    if (defaultConstraints != null)
      createTableRequest.setDefaultConstraints(defaultConstraints);

    if (checkConstraints != null)
      createTableRequest.setCheckConstraints(checkConstraints);

    createTable(createTableRequest);
  }

  @Override
  public void dropConstraint(String dbName, String tableName, String constraintName)
      throws TException {
    dropConstraint(getDefaultCatalog(conf), dbName, tableName, constraintName);
  }

  @Override
  public void dropConstraint(String catName, String dbName, String tableName, String constraintName)
      throws TException {
    DropConstraintRequest rqst = new DropConstraintRequest(dbName, tableName, constraintName);
    rqst.setCatName(catName);
    client.drop_constraint(rqst);
  }

  @Override
  public void addPrimaryKey(List<SQLPrimaryKey> primaryKeyCols) throws TException {
    if (!primaryKeyCols.isEmpty() && !primaryKeyCols.get(0).isSetCatName()) {
      String defaultCat = getDefaultCatalog(conf);
      primaryKeyCols.forEach(pk -> pk.setCatName(defaultCat));
    }
    client.add_primary_key(new AddPrimaryKeyRequest(primaryKeyCols));
  }

  @Override
  public void addForeignKey(List<SQLForeignKey> foreignKeyCols) throws TException {
    if (!foreignKeyCols.isEmpty() && !foreignKeyCols.get(0).isSetCatName()) {
      String defaultCat = getDefaultCatalog(conf);
      foreignKeyCols.forEach(fk -> fk.setCatName(defaultCat));
    }
    client.add_foreign_key(new AddForeignKeyRequest(foreignKeyCols));
  }

  @Override
  public void addUniqueConstraint(List<SQLUniqueConstraint> uniqueConstraintCols) throws
      NoSuchObjectException, MetaException, TException {
    if (!uniqueConstraintCols.isEmpty() && !uniqueConstraintCols.get(0).isSetCatName()) {
      String defaultCat = getDefaultCatalog(conf);
      uniqueConstraintCols.forEach(uc -> uc.setCatName(defaultCat));
    }
    client.add_unique_constraint(new AddUniqueConstraintRequest(uniqueConstraintCols));
  }

  @Override
  public void addNotNullConstraint(List<SQLNotNullConstraint> notNullConstraintCols) throws
      NoSuchObjectException, MetaException, TException {
    if (!notNullConstraintCols.isEmpty() && !notNullConstraintCols.get(0).isSetCatName()) {
      String defaultCat = getDefaultCatalog(conf);
      notNullConstraintCols.forEach(nn -> nn.setCatName(defaultCat));
    }
    client.add_not_null_constraint(new AddNotNullConstraintRequest(notNullConstraintCols));
  }

  @Override
  public void addDefaultConstraint(List<SQLDefaultConstraint> defaultConstraints) throws
      NoSuchObjectException, MetaException, TException {
    if (!defaultConstraints.isEmpty() && !defaultConstraints.get(0).isSetCatName()) {
      String defaultCat = getDefaultCatalog(conf);
      defaultConstraints.forEach(def -> def.setCatName(defaultCat));
    }
    client.add_default_constraint(new AddDefaultConstraintRequest(defaultConstraints));
  }

  @Override
  public void addCheckConstraint(List<SQLCheckConstraint> checkConstraints) throws
      NoSuchObjectException, MetaException, TException {
    if (!checkConstraints.isEmpty() && !checkConstraints.get(0).isSetCatName()) {
      String defaultCat = getDefaultCatalog(conf);
      checkConstraints.forEach(cc -> cc.setCatName(defaultCat));
    }
    client.add_check_constraint(new AddCheckConstraintRequest(checkConstraints));
  }

  /**
   * @param type
   * @return true or false
   * @throws AlreadyExistsException
   * @throws InvalidObjectException
   * @throws MetaException
   * @throws TException
   * @see org.apache.hadoop.hive.metastore.api.ThriftHiveMetastore.Iface#create_type(org.apache.hadoop.hive.metastore.api.Type)
   */
  public boolean createType(Type type) throws AlreadyExistsException,
      InvalidObjectException, MetaException, TException {
    return client.create_type(type);
  }

  /**
   * @param name
   * @throws NoSuchObjectException
   * @throws InvalidOperationException
   * @throws MetaException
   * @throws TException
   * @see org.apache.hadoop.hive.metastore.api.ThriftHiveMetastore.Iface#drop_database(java.lang.String, boolean, boolean)
   */
  @Override
  public void dropDatabase(String name)
      throws NoSuchObjectException, InvalidOperationException, MetaException, TException {
    dropDatabase(getDefaultCatalog(conf), name, true, false, false);
  }

  @Override
  public void dropDatabase(String name, boolean deleteData, boolean ignoreUnknownDb)
      throws NoSuchObjectException, InvalidOperationException, MetaException, TException {
    dropDatabase(getDefaultCatalog(conf), name, deleteData, ignoreUnknownDb, false);
  }

  @Override
  public void dropDatabase(String name, boolean deleteData, boolean ignoreUnknownDb, boolean cascade)
      throws NoSuchObjectException, InvalidOperationException, MetaException, TException {
    dropDatabase(getDefaultCatalog(conf), name, deleteData, ignoreUnknownDb, cascade);
  }

  @Override
  public void dropDatabase(String catalogName, String dbName, boolean deleteData,
                           boolean ignoreUnknownDb, boolean cascade)
      throws NoSuchObjectException, InvalidOperationException, MetaException, TException {
    try {
      getDatabase(catalogName, dbName);
    } catch (NoSuchObjectException e) {
      if (!ignoreUnknownDb) {
        throw e;
      }
      return;
    }

    String dbNameWithCatalog = prependCatalogToDbName(catalogName, dbName, conf);

    if (cascade) {
      // Note that this logic may drop some of the tables of the database
      // even if the drop database fail for any reason
      // TODO: Fix this
      List<String> materializedViews = getTables(dbName, ".*", TableType.MATERIALIZED_VIEW);
      for (String table : materializedViews) {
        // First we delete the materialized views
        dropTable(dbName, table, deleteData, true);
      }

      /**
       * When dropping db cascade, client side hooks have to be called at each table removal.
       * If {@link org.apache.hadoop.hive.metastore.conf.MetastoreConf#ConfVars.BATCH_RETRIEVE_MAX
       * BATCH_RETRIEVE_MAX} is less than the number of tables in the DB, we'll have to call the
       * hooks one by one each alongside with a
       * {@link #dropTable(String, String, boolean, boolean, EnvironmentContext) dropTable} call to
       * ensure transactionality.
       */
      List<String> tableNameList = getAllTables(dbName);
      int tableCount = tableNameList.size();
      int maxBatchSize = MetastoreConf.getIntVar(conf, ConfVars.BATCH_RETRIEVE_MAX);
      LOG.debug("Selecting dropDatabase method for " + dbName + " (" + tableCount + " tables), " +
             ConfVars.BATCH_RETRIEVE_MAX.getVarname() + "=" + maxBatchSize);

      if (tableCount > maxBatchSize) {
        LOG.debug("Dropping database in a per table batch manner.");
        dropDatabaseCascadePerTable(catalogName, dbName, tableNameList, deleteData, maxBatchSize);
      } else {
        LOG.debug("Dropping database in a per DB manner.");
        dropDatabaseCascadePerDb(catalogName, dbName, tableNameList, deleteData);
      }

    } else {
      client.drop_database(dbNameWithCatalog, deleteData, cascade);
    }
  }

  /**
   * Handles dropDatabase by invoking drop_table in HMS for each table.
   * Useful when table list in DB is too large to fit in memory. It will retrieve tables in
   * chunks and for each table with a drop_table hook it will invoke drop_table on both HMS and
   * the hook. This is a timely operation so hookless tables are skipped and will be dropped on
   * server side when the client invokes drop_database.
   * Note that this is 'less transactional' than dropDatabaseCascadePerDb since we're dropping
   * table level objects, so the overall outcome of this method might result in a halfly dropped DB.
   * @param catName
   * @param dbName
   * @param tableList
   * @param deleteData
   * @param maxBatchSize
   * @throws TException
   */
  private void dropDatabaseCascadePerTable(String catName, String dbName, List<String> tableList,
                                           boolean deleteData, int maxBatchSize) throws TException {
    String dbNameWithCatalog = prependCatalogToDbName(catName, dbName, conf);
    for (Table table : new TableIterable(this, catName, dbName, tableList, maxBatchSize)) {
      boolean success = false;
      HiveMetaHook hook = getHook(table);
      if (hook == null) {
        continue;
      }
      try {
        hook.preDropTable(table);
        client.drop_table_with_environment_context(dbNameWithCatalog, table.getTableName(), deleteData, null);
        hook.commitDropTable(table, deleteData);
        success = true;
      } finally {
        if (!success) {
          hook.rollbackDropTable(table);
        }
      }
    }
    client.drop_database(dbNameWithCatalog, deleteData, true);
  }

  /**
   * Handles dropDatabase by invoking drop_database in HMS.
   * Useful when table list in DB can fit in memory, it will retrieve all tables at once and
   * call drop_database once. Also handles drop_table hooks.
   * @param catName
   * @param dbName
   * @param tableList
   * @param deleteData
   * @throws TException
   */
  private void dropDatabaseCascadePerDb(String catName, String dbName, List<String> tableList,
                                        boolean deleteData) throws TException {
    String dbNameWithCatalog = prependCatalogToDbName(catName, dbName, conf);
    List<Table> tables = getTableObjectsByName(catName, dbName, tableList);
    boolean success = false;
    try {
      for (Table table : tables) {
        HiveMetaHook hook = getHook(table);
        if (hook == null) {
          continue;
        }
        hook.preDropTable(table);
      }
      client.drop_database(dbNameWithCatalog, deleteData, true);
      for (Table table : tables) {
        HiveMetaHook hook = getHook(table);
        if (hook == null) {
          continue;
        }
        hook.commitDropTable(table, deleteData);
      }
      success = true;
    } finally {
      if (!success) {
        for (Table table : tables) {
          HiveMetaHook hook = getHook(table);
          if (hook == null) {
            continue;
          }
          hook.rollbackDropTable(table);
        }
      }
    }
  }

  @Override
  public boolean dropPartition(String dbName, String tableName, String partName, boolean deleteData)
      throws TException {
    return dropPartition(getDefaultCatalog(conf), dbName, tableName, partName, deleteData);
  }

  @Override
  public boolean dropPartition(String catName, String db_name, String tbl_name, String name,
                               boolean deleteData) throws TException {
    return client.drop_partition_by_name_with_environment_context(prependCatalogToDbName(
        catName, db_name, conf), tbl_name, name, deleteData, null);
  }

  private static EnvironmentContext getEnvironmentContextWithIfPurgeSet() {
    Map<String, String> warehouseOptions = new HashMap<>();
    warehouseOptions.put("ifPurge", "TRUE");
    return new EnvironmentContext(warehouseOptions);
  }

  // A bunch of these are in HiveMetaStoreClient but not IMetaStoreClient.  I have marked these
  // as deprecated and not updated them for the catalogs.  If we really want to support them we
  // should add them to IMetaStoreClient.

  @Deprecated
  public boolean dropPartition(String db_name, String tbl_name, List<String> part_vals,
      EnvironmentContext env_context) throws TException {
    return client.drop_partition_with_environment_context(prependCatalogToDbName(db_name, conf),
        tbl_name, part_vals, true, env_context);
  }

  @Deprecated
  public boolean dropPartition(String dbName, String tableName, String partName, boolean dropData,
                               EnvironmentContext ec) throws TException {
    return client.drop_partition_by_name_with_environment_context(prependCatalogToDbName(dbName, conf),
        tableName, partName, dropData, ec);
  }

  @Deprecated
  public boolean dropPartition(String dbName, String tableName, List<String> partVals)
      throws TException {
    return client.drop_partition(prependCatalogToDbName(dbName, conf), tableName, partVals, true);
  }

  @Override
  public boolean dropPartition(String db_name, String tbl_name,
      List<String> part_vals, boolean deleteData) throws TException {
    return dropPartition(getDefaultCatalog(conf), db_name, tbl_name, part_vals,
        PartitionDropOptions.instance().deleteData(deleteData));
  }

  @Override
  public boolean dropPartition(String catName, String db_name, String tbl_name,
                               List<String> part_vals, boolean deleteData) throws TException {
    return dropPartition(catName, db_name, tbl_name, part_vals, PartitionDropOptions.instance()
            .deleteData(deleteData));
  }

  @Override
  public boolean dropPartition(String db_name, String tbl_name,
                               List<String> part_vals, PartitionDropOptions options) throws TException {
    return dropPartition(getDefaultCatalog(conf), db_name, tbl_name, part_vals, options);
  }

  @Override
  public boolean dropPartition(String catName, String db_name, String tbl_name,
                               List<String> part_vals, PartitionDropOptions options)
      throws TException {
    if (options == null) {
      options = PartitionDropOptions.instance();
    }
    if (part_vals != null) {
      for (String partVal : part_vals) {
        if (partVal == null) {
          throw new MetaException("The partition value must not be null.");
        }
      }
    }
    return client.drop_partition_with_environment_context(prependCatalogToDbName(
        catName, db_name, conf), tbl_name, part_vals, options.deleteData,
        options.purgeData ? getEnvironmentContextWithIfPurgeSet() : null);
  }

  @Override
  public List<Partition> dropPartitions(String dbName, String tblName,
                                        List<Pair<Integer, byte[]>> partExprs,
                                        PartitionDropOptions options)
      throws TException {
    return dropPartitions(getDefaultCatalog(conf), dbName, tblName, partExprs, options);
  }

  @Override
  public List<Partition> dropPartitions(String dbName, String tblName,
      List<Pair<Integer, byte[]>> partExprs, boolean deleteData,
      boolean ifExists, boolean needResult) throws NoSuchObjectException, MetaException, TException {

    return dropPartitions(getDefaultCatalog(conf), dbName, tblName, partExprs,
                          PartitionDropOptions.instance()
                                              .deleteData(deleteData)
                                              .ifExists(ifExists)
                                              .returnResults(needResult));

  }

  @Override
  public List<Partition> dropPartitions(String dbName, String tblName,
      List<Pair<Integer, byte[]>> partExprs, boolean deleteData,
      boolean ifExists) throws NoSuchObjectException, MetaException, TException {
    // By default, we need the results from dropPartitions();
    return dropPartitions(getDefaultCatalog(conf), dbName, tblName, partExprs,
                          PartitionDropOptions.instance()
                                              .deleteData(deleteData)
                                              .ifExists(ifExists));
  }

  @Override
  public List<Partition> dropPartitions(String catName, String dbName, String tblName,
                                        List<Pair<Integer, byte[]>> partExprs,
                                        PartitionDropOptions options) throws TException {
    RequestPartsSpec rps = new RequestPartsSpec();
    List<DropPartitionsExpr> exprs = new ArrayList<>(partExprs.size());
    for (Pair<Integer, byte[]> partExpr : partExprs) {
      DropPartitionsExpr dpe = new DropPartitionsExpr();
      dpe.setExpr(partExpr.getRight());
      dpe.setPartArchiveLevel(partExpr.getLeft());
      exprs.add(dpe);
    }
    rps.setExprs(exprs);
    DropPartitionsRequest req = new DropPartitionsRequest(dbName, tblName, rps);
    req.setCatName(catName);
    req.setDeleteData(options.deleteData);
    req.setNeedResult(options.returnResults);
    req.setIfExists(options.ifExists);
    if (options.purgeData) {
      LOG.info("Dropped partitions will be purged!");
      req.setEnvironmentContext(getEnvironmentContextWithIfPurgeSet());
    }
    return client.drop_partitions_req(req).getPartitions();
  }

  @Override
  public void dropTable(String dbname, String name, boolean deleteData,
      boolean ignoreUnknownTab) throws MetaException, TException,
      NoSuchObjectException, UnsupportedOperationException {
    dropTable(getDefaultCatalog(conf), dbname, name, deleteData, ignoreUnknownTab, null);
  }

  @Override
  public void dropTable(String dbname, String name, boolean deleteData,
      boolean ignoreUnknownTab, boolean ifPurge) throws TException {
    dropTable(getDefaultCatalog(conf), dbname, name, deleteData, ignoreUnknownTab, ifPurge);
  }

  @Override
  public void dropTable(String dbname, String name) throws TException {
    dropTable(getDefaultCatalog(conf), dbname, name, true, true, null);
  }

  @Override
  public void dropTable(String catName, String dbName, String tableName, boolean deleteData,
                        boolean ignoreUnknownTable, boolean ifPurge) throws TException {
    //build new environmentContext with ifPurge;
    EnvironmentContext envContext = null;
    if (ifPurge) {
      Map<String, String> warehouseOptions;
      warehouseOptions = new HashMap<>();
      warehouseOptions.put("ifPurge", "TRUE");
      envContext = new EnvironmentContext(warehouseOptions);
    }
    dropTable(catName, dbName, tableName, deleteData, ignoreUnknownTable, envContext);

  }

  /**
   * Drop the table and choose whether to: delete the underlying table data;
   * throw if the table doesn't exist; save the data in the trash.
   *
   * @param catName          catalog name
   * @param dbname           database name
   * @param name             table name
   * @param deleteData       delete the underlying data or just delete the table in metadata
   * @param ignoreUnknownTab don't throw if the requested table doesn't exist
   * @param envContext       for communicating with thrift
   * @throws MetaException                 could not drop table properly
   * @throws NoSuchObjectException         the table wasn't found
   * @throws TException                    a thrift communication error occurred
   * @throws UnsupportedOperationException dropping an index table is not allowed
   * @see org.apache.hadoop.hive.metastore.api.ThriftHiveMetastore.Iface#drop_table(java.lang.String,
   * java.lang.String, boolean)
   */
  public void dropTable(String catName, String dbname, String name, boolean deleteData,
      boolean ignoreUnknownTab, EnvironmentContext envContext) throws MetaException, TException,
      NoSuchObjectException, UnsupportedOperationException {
    Table tbl;
    try {
      tbl = getTable(catName, dbname, name);
    } catch (NoSuchObjectException e) {
      if (!ignoreUnknownTab) {
        throw e;
      }
      return;
    }
    HiveMetaHook hook = getHook(tbl);
    if (hook != null) {
      hook.preDropTable(tbl);
    }
    boolean success = false;
    try {
      drop_table_with_environment_context(catName, dbname, name, deleteData, envContext);
      if (hook != null) {
        hook.commitDropTable(tbl, deleteData || (envContext != null && "TRUE".equals(envContext.getProperties().get("ifPurge"))));
      }
      success = true;
    } catch (NoSuchObjectException e) {
      if (!ignoreUnknownTab) {
        throw e;
      }
    } finally {
      if (!success && (hook != null)) {
        hook.rollbackDropTable(tbl);
      }
    }
  }

  @Override
  public void truncateTable(String dbName, String tableName, List<String> partNames,
      String validWriteIds, long writeId) throws TException {
    truncateTableInternal(getDefaultCatalog(conf),
        dbName, tableName, partNames, validWriteIds, writeId);
  }

  @Override
  public void truncateTable(String dbName, String tableName, List<String> partNames) throws TException {
    truncateTableInternal(getDefaultCatalog(conf), dbName, tableName, partNames, null, -1);
  }

  @Override
  public void truncateTable(String catName, String dbName, String tableName, List<String> partNames)
      throws TException {
    truncateTableInternal(catName, dbName, tableName, partNames, null, -1);
  }

  private void truncateTableInternal(String catName, String dbName, String tableName,
      List<String> partNames, String validWriteIds, long writeId)
          throws MetaException, TException {
    TruncateTableRequest req = new TruncateTableRequest(
        prependCatalogToDbName(catName, dbName, conf), tableName);
    req.setPartNames(partNames);
    req.setValidWriteIdList(validWriteIds);
    req.setWriteId(writeId);
    client.truncate_table_req(req);
  }

  /**
   * Recycles the files recursively from the input path to the cmroot directory either by copying or moving it.
   *
   * @param request Inputs for path of the data files to be recycled to cmroot and
   *                isPurge flag when set to true files which needs to be recycled are not moved to Trash
   * @return Response which is currently void
   */
  @Override
  public CmRecycleResponse recycleDirToCmPath(CmRecycleRequest request) throws MetaException, TException {
    return client.cm_recycle(request);
  }

  /**
   * @param type
   * @return true if the type is dropped
   * @throws MetaException
   * @throws TException
   * @see org.apache.hadoop.hive.metastore.api.ThriftHiveMetastore.Iface#drop_type(java.lang.String)
   */
  public boolean dropType(String type) throws NoSuchObjectException, MetaException, TException {
    return client.drop_type(type);
  }

  /**
   * @param name
   * @return map of types
   * @throws MetaException
   * @throws TException
   * @see org.apache.hadoop.hive.metastore.api.ThriftHiveMetastore.Iface#get_type_all(java.lang.String)
   */
  public Map<String, Type> getTypeAll(String name) throws MetaException,
      TException {
    Map<String, Type> result = null;
    Map<String, Type> fromClient = client.get_type_all(name);
    if (fromClient != null) {
      result = new LinkedHashMap<>();
      for (Map.Entry<String, Type> entry: fromClient.entrySet()) {
        result.put(entry.getKey(), deepCopy(entry.getValue()));
      }
    }
    return result;
  }

  @Override
  public List<String> getDatabases(String databasePattern) throws TException {
    return getDatabases(getDefaultCatalog(conf), databasePattern);
  }

  @Override
  public List<String> getDatabases(String catName, String databasePattern) throws TException {
    List<String> databases = client.get_databases(prependCatalogToDbName(
        catName, databasePattern, conf));
    return FilterUtils.filterDbNamesIfEnabled(isClientFilterEnabled, filterHook, databases);
  }

  @Override
  public List<String> getAllDatabases() throws TException {
    return getAllDatabases(getDefaultCatalog(conf));
  }

  @Override
  public List<String> getAllDatabases(String catName) throws TException {
    List<String> databases = client.get_databases(prependCatalogToDbName(catName, null, conf));
    return FilterUtils.filterDbNamesIfEnabled(isClientFilterEnabled, filterHook, databases);
  }

  @Override
  public List<Partition> listPartitions(String db_name, String tbl_name, short max_parts)
      throws TException {
    // TODO should we add capabilities here as well as it returns Partition objects
    return listPartitions(getDefaultCatalog(conf), db_name, tbl_name, max_parts);
  }

  @Override
  public List<Partition> listPartitions(String catName, String db_name, String tbl_name,
                                        int max_parts) throws TException {
    // TODO should we add capabilities here as well as it returns Partition objects
    List<Partition> parts = client.get_partitions(prependCatalogToDbName(catName, db_name, conf),
        tbl_name, shrinkMaxtoShort(max_parts));
    return deepCopyPartitions(
        FilterUtils.filterPartitionsIfEnabled(isClientFilterEnabled, filterHook, parts));
  }

  @Override
  public PartitionSpecProxy listPartitionSpecs(String dbName, String tableName, int maxParts) throws TException {
    return listPartitionSpecs(getDefaultCatalog(conf), dbName, tableName, maxParts);
  }

  @Override
  public PartitionSpecProxy listPartitionSpecs(String catName, String dbName, String tableName,
                                               int maxParts) throws TException {
    List<PartitionSpec> partitionSpecs =
        client.get_partitions_pspec(prependCatalogToDbName(catName, dbName, conf), tableName, maxParts);
    partitionSpecs = FilterUtils.filterPartitionSpecsIfEnabled(isClientFilterEnabled, filterHook, partitionSpecs);
    return PartitionSpecProxy.Factory.get(partitionSpecs);
  }

  @Override
  public List<Partition> listPartitions(String db_name, String tbl_name,
                                        List<String> part_vals, short max_parts) throws TException {
    // TODO should we add capabilities here as well as it returns Partition objects
    return listPartitions(getDefaultCatalog(conf), db_name, tbl_name, part_vals, max_parts);
  }

  @Override
  public List<Partition> listPartitions(String catName, String db_name, String tbl_name,
                                        List<String> part_vals, int max_parts) throws TException {
    // TODO should we add capabilities here as well as it returns Partition objects
    List<Partition> parts = client.get_partitions_ps(prependCatalogToDbName(catName, db_name, conf),
        tbl_name, part_vals, shrinkMaxtoShort(max_parts));
    return deepCopyPartitions(FilterUtils.filterPartitionsIfEnabled(isClientFilterEnabled, filterHook, parts));
  }

  @Override
  public List<Partition> listPartitionsWithAuthInfo(String db_name, String tbl_name,
                                                    short max_parts, String user_name,
                                                    List<String> group_names) throws TException {
    // TODO should we add capabilities here as well as it returns Partition objects
    return listPartitionsWithAuthInfo(getDefaultCatalog(conf), db_name, tbl_name, max_parts, user_name,
        group_names);
  }

  @Override
  public GetPartitionsPsWithAuthResponse listPartitionsWithAuthInfoRequest(GetPartitionsPsWithAuthRequest req)
      throws MetaException, TException, NoSuchObjectException {
    if (req.getValidWriteIdList() == null) {
      req.setValidWriteIdList(getValidWriteIdList(req.getDbName(), req.getTblName()));
    }
    if(req.getCatName() == null) {
      req.setCatName(getDefaultCatalog(conf));
    }
    req.setMaxParts(shrinkMaxtoShort(req.getMaxParts()));
    GetPartitionsPsWithAuthResponse res = listPartitionsWithAuthInfoRequestInternal(req);
    List<Partition> parts = deepCopyPartitions(
        FilterUtils.filterPartitionsIfEnabled(isClientFilterEnabled, filterHook, res.getPartitions()));
    res.setPartitions(parts);
    return res;
  }

  protected GetPartitionsPsWithAuthResponse listPartitionsWithAuthInfoRequestInternal(GetPartitionsPsWithAuthRequest req)
      throws TException {
    return client.get_partitions_ps_with_auth_req(req);
  }

  @Override
  public List<Partition> listPartitionsWithAuthInfo(String catName, String dbName, String tableName,
                                                    int maxParts, String userName,
                                                    List<String> groupNames) throws TException {
    // TODO should we add capabilities here as well as it returns Partition objects
    long t1 = System.currentTimeMillis();
    try {
      List<Partition> parts = listPartitionsWithAuthInfoInternal(catName, dbName, tableName,
          maxParts, userName, groupNames);

      return deepCopyPartitions(FilterUtils.filterPartitionsIfEnabled(isClientFilterEnabled, filterHook, parts));
    } finally {
      long diff = System.currentTimeMillis() - t1;
      if (LOG.isDebugEnabled()) {
        LOG.debug("class={}, method={}, duration={}, comments={}", CLASS_NAME, "listPartitionsWithAuthInfo",
            diff, "HMS client");
      }
    }
  }

  protected List<Partition> listPartitionsWithAuthInfoInternal(String catName, String dbName, String tableName,
        int maxParts, String userName, List<String> groupNames) throws TException {
    return client.get_partitions_with_auth(prependCatalogToDbName(catName, dbName, conf),
        tableName, shrinkMaxtoShort(maxParts), userName, groupNames);
  }

  @Override
  public List<Partition> listPartitionsWithAuthInfo(String db_name, String tbl_name,
                                                    List<String> part_vals, short max_parts,
                                                    String user_name, List<String> group_names)
      throws TException {
    // TODO should we add capabilities here as well as it returns Partition objects
    return listPartitionsWithAuthInfo(getDefaultCatalog(conf), db_name, tbl_name, part_vals, max_parts,
        user_name, group_names);
  }

  @Override
  public List<Partition> listPartitionsWithAuthInfo(String catName, String dbName, String tableName,
                                                    List<String> partialPvals, int maxParts,
                                                    String userName, List<String> groupNames)
      throws TException {
    // TODO should we add capabilities here as well as it returns Partition objects
    long t1 = System.currentTimeMillis();
    try {
      List<Partition> parts = listPartitionsWithAuthInfoInternal(
          catName, dbName, tableName, partialPvals, maxParts, userName, groupNames);

      return deepCopyPartitions(FilterUtils.filterPartitionsIfEnabled(isClientFilterEnabled, filterHook,
              parts));
    } finally {
      long diff = System.currentTimeMillis() - t1;
      if (LOG.isDebugEnabled()) {
        LOG.debug("class={}, method={}, duration={}, comments={}", CLASS_NAME, "listPartitionsWithAuthInfo",
            diff, "HMS client");
      }
    }
  }

  protected List<Partition> listPartitionsWithAuthInfoInternal(String catName, String dbName, String tableName,
      List<String> partialPvals, int maxParts, String userName, List<String> groupNames)
      throws TException {
    return client.get_partitions_ps_with_auth(prependCatalogToDbName(catName,
        dbName, conf), tableName, partialPvals, shrinkMaxtoShort(maxParts), userName, groupNames);
  }

  @Override
  public List<Partition> listPartitionsByFilter(String db_name, String tbl_name,
      String filter, short max_parts) throws TException {
    return listPartitionsByFilter(getDefaultCatalog(conf), db_name, tbl_name, filter, max_parts);
  }

  @Override
  public List<Partition> listPartitionsByFilter(String catName, String db_name, String tbl_name,
                                                String filter, int max_parts) throws TException {
    // TODO should we add capabilities here as well as it returns Partition objects
    List<Partition> parts = client.get_partitions_by_filter(prependCatalogToDbName(
        catName, db_name, conf), tbl_name, filter, shrinkMaxtoShort(max_parts));
    return deepCopyPartitions(FilterUtils.filterPartitionsIfEnabled(isClientFilterEnabled, filterHook, parts));
  }

  @Override
  public PartitionSpecProxy listPartitionSpecsByFilter(String db_name, String tbl_name,
                                                       String filter, int max_parts)
      throws TException {
    return listPartitionSpecsByFilter(getDefaultCatalog(conf), db_name, tbl_name, filter, max_parts);
  }

  @Override
  public PartitionSpecProxy listPartitionSpecsByFilter(String catName, String db_name,
                                                       String tbl_name, String filter,
                                                       int max_parts) throws TException {
    List<PartitionSpec> partitionSpecs =
        client.get_part_specs_by_filter(prependCatalogToDbName(catName, db_name, conf), tbl_name, filter,
        max_parts);
    return PartitionSpecProxy.Factory.get(
        FilterUtils.filterPartitionSpecsIfEnabled(isClientFilterEnabled, filterHook, partitionSpecs));
  }

  @Override
  public boolean listPartitionsByExpr(String db_name, String tbl_name, byte[] expr,
                                      String default_partition_name, short max_parts,
                                      List<Partition> result) throws TException {
    return listPartitionsByExpr(getDefaultCatalog(conf), db_name, tbl_name, expr,
        default_partition_name, max_parts, result);
  }

  protected PartitionsByExprRequest buildPartitionsByExprRequest(String catName, String db_name, String tbl_name, byte[] expr,
                                                                 String default_partition_name, int max_parts) {
    PartitionsByExprRequest req = new PartitionsByExprRequest(
            db_name, tbl_name, ByteBuffer.wrap(expr));

    if( catName == null ) {
      req.setCatName(getDefaultCatalog(conf));
    }else {
      req.setCatName(catName);
    }
    if (default_partition_name != null) {
      req.setDefaultPartitionName(default_partition_name);
    }
    if (max_parts >= 0) {
      req.setMaxParts(shrinkMaxtoShort(max_parts));
    }
    req.setValidWriteIdList(getValidWriteIdList(db_name, tbl_name));
    return req;
  }

  protected PartitionsByExprResult getPartitionsByExprInternal(PartitionsByExprRequest req) throws TException {
    return client.get_partitions_by_expr(req);
  }

  @Override
  public boolean listPartitionsByExpr(String catName, String db_name, String tbl_name, byte[] expr,
      String default_partition_name, int max_parts, List<Partition> result)
          throws TException {
    long t1 = System.currentTimeMillis();

    try {
      assert result != null;
      PartitionsByExprRequest req = buildPartitionsByExprRequest(catName, db_name, tbl_name, expr, default_partition_name,
              max_parts);

      PartitionsByExprResult r = null;

      try {
        r = getPartitionsByExprInternal(req);
      } catch (TApplicationException te) {
        rethrowException(te);
      }

      assert r != null;
      r.setPartitions(FilterUtils.filterPartitionsIfEnabled(isClientFilterEnabled, filterHook, r.getPartitions()));
      // TODO: in these methods, do we really need to deepcopy?
      //deepCopyPartitions(r.getPartitions(), result);
      result.addAll(r.getPartitions());

      return !r.isSetHasUnknownPartitions() || r.isHasUnknownPartitions();
    } finally {
      long diff = System.currentTimeMillis() - t1;
      if (LOG.isDebugEnabled()) {
        LOG.debug("class={}, method={}, duration={}, comments={}", CLASS_NAME, "listPartitionsByExpr",
            diff, "HMS client");
      }
    }
  }


  private void rethrowException(TApplicationException te) throws TException{
    // TODO: backward compat for Hive <= 0.12. Can be removed later.
    if (te.getType() != TApplicationException.UNKNOWN_METHOD
            && te.getType() != TApplicationException.WRONG_METHOD_NAME) {
      throw te;
    }
    throw new IncompatibleMetastoreException(
            "Metastore doesn't support listPartitionsByExpr: " + te.getMessage());
  }

  protected PartitionsSpecByExprResult getPartitionsSpecByExprInternal(PartitionsByExprRequest req) throws TException {
    return client.get_partitions_spec_by_expr(req);
  }

  @Override
  public boolean listPartitionsSpecByExpr(PartitionsByExprRequest req, List<PartitionSpec> result)
      throws TException {
    long t1 = System.currentTimeMillis();

    try {
      assert result != null;
      PartitionsSpecByExprResult r = null;
      try {
        r = getPartitionsSpecByExprInternal(req);
      } catch (TApplicationException te) {
        rethrowException(te);
      }

      assert r != null;
      // do client side filtering
      r.setPartitionsSpec(FilterUtils.filterPartitionSpecsIfEnabled(
              isClientFilterEnabled, filterHook, r.getPartitionsSpec()));

      result.addAll(r.getPartitionsSpec());

      return !r.isSetHasUnknownPartitions() || r.isHasUnknownPartitions();
    } finally {
      long diff = System.currentTimeMillis() - t1;
      if (LOG.isDebugEnabled()) {
        LOG.debug("class={}, method={}, duration={}, comments={}", CLASS_NAME, "listPartitionsSpecByExpr",
            diff, "HMS client");
      }
    }
  }

  @Override
  public Database getDatabase(String name) throws TException {
    return getDatabase(getDefaultCatalog(conf), name);
  }

  @Override
  public Database getDatabase(String catalogName, String databaseName) throws TException {
    long t1 = System.currentTimeMillis();

    try {
      GetDatabaseRequest request = new GetDatabaseRequest();
      if (databaseName != null)
        request.setName(databaseName);
      if (catalogName != null)
        request.setCatalogName(catalogName);
      if (processorCapabilities != null) {
        request.setProcessorCapabilities(new ArrayList<>(Arrays.asList(processorCapabilities)));
      }
      if (processorIdentifier != null) {
        request.setProcessorIdentifier(processorIdentifier);
      }
      Database d = getDatabaseInternal(request);

      return deepCopy(FilterUtils.filterDbIfEnabled(isClientFilterEnabled, filterHook, d));
    } finally {
      long diff = System.currentTimeMillis() - t1;
      if (LOG.isDebugEnabled()) {
        LOG.debug("class={}, method={}, duration={}, comments={}", CLASS_NAME, "getDatabase",
            diff, "HMS client");
      }
    }
  }

  protected Database getDatabaseInternal(GetDatabaseRequest request) throws TException {
    return client.get_database_req(request);
  }

  @Override
  public Partition getPartition(String db_name, String tbl_name, List<String> part_vals)
      throws TException {
    return getPartition(getDefaultCatalog(conf), db_name, tbl_name, part_vals);
  }

  @Override
  public GetPartitionResponse getPartitionRequest(GetPartitionRequest req)
      throws NoSuchObjectException, MetaException, TException {
    if (req.getValidWriteIdList() == null) {
      req.setValidWriteIdList(getValidWriteIdList(req.getDbName(), req.getTblName()));
    }
    GetPartitionResponse res = client.get_partition_req(req);
    res.setPartition(deepCopy(
        FilterUtils.filterPartitionIfEnabled(isClientFilterEnabled, filterHook, res.getPartition())));
    return res;
  }

  @Override
  public Partition getPartition(String catName, String dbName, String tblName,
                                List<String> partVals) throws TException {
    Partition p = client.get_partition(prependCatalogToDbName(catName, dbName, conf), tblName, partVals);
    return deepCopy(FilterUtils.filterPartitionIfEnabled(isClientFilterEnabled, filterHook, p));
  }

  @Override
  public List<Partition> getPartitionsByNames(String db_name, String tbl_name,
      List<String> part_names) throws TException {
    return getPartitionsByNames(getDefaultCatalog(conf), db_name, tbl_name, part_names);
  }

  @Override
  public PartitionsResponse getPartitionsRequest(PartitionsRequest req)
      throws NoSuchObjectException, MetaException, TException {

    if (req.getValidWriteIdList() == null) {
      req.setValidWriteIdList(getValidWriteIdList(req.getDbName(), req.getTblName()));
    }
    PartitionsResponse res = client.get_partitions_req(req);
    List<Partition> parts = deepCopyPartitions(
            FilterUtils.filterPartitionsIfEnabled(isClientFilterEnabled, filterHook, res.getPartitions()));
    res.setPartitions(parts);
    return res;
  }

  @Override
  public List<Partition> getPartitionsByNames(String db_name, String tbl_name,
          List<String> part_names, boolean getColStats, String engine)
          throws TException {
    return getPartitionsByNames(getDefaultCatalog(conf), db_name, tbl_name, part_names, getColStats, engine);
  }

  @Override
  public List<Partition> getPartitionsByNames(String catName, String db_name, String tbl_name,
                                              List<String> part_names) throws TException {
    return getPartitionsByNames(catName, db_name, tbl_name, part_names, false, null);
  }

  @Override
  public List<Partition> getPartitionsByNames(String catName, String db_name, String tbl_name,
          List<String> part_names, boolean getColStats, String engine) throws TException {
    checkDbAndTableFilters(catName, db_name, tbl_name);
    GetPartitionsByNamesRequest gpbnr =
            new GetPartitionsByNamesRequest(prependCatalogToDbName(catName, db_name, conf),
                    tbl_name);
    gpbnr.setNames(part_names);
    gpbnr.setGet_col_stats(getColStats);
    gpbnr.setValidWriteIdList(getValidWriteIdList(db_name, tbl_name));
    if (getColStats) {
      gpbnr.setEngine(engine);
    }
    if (processorCapabilities != null)
      gpbnr.setProcessorCapabilities(new ArrayList<String>(Arrays.asList(processorCapabilities)));
    if (processorIdentifier != null)
      gpbnr.setProcessorIdentifier(processorIdentifier);
    List<Partition> parts = getPartitionsByNamesInternal(gpbnr).getPartitions();
    return deepCopyPartitions(FilterUtils.filterPartitionsIfEnabled(isClientFilterEnabled, filterHook, parts));
  }

  protected GetPartitionsByNamesResult getPartitionsByNamesInternal(GetPartitionsByNamesRequest gpbnr)
      throws TException {
    return client.get_partitions_by_names_req(gpbnr);
  }

  @Override
  public PartitionValuesResponse listPartitionValues(PartitionValuesRequest request)
      throws MetaException, TException, NoSuchObjectException {
    if (!request.isSetCatName()) {
      request.setCatName(getDefaultCatalog(conf));
    }

    String catName = request.isSetCatName() ? request.getCatName() : getDefaultCatalog(conf);
    String dbName = request.getDbName();
    String tblName = request.getTblName();

    checkDbAndTableFilters(catName, dbName, tblName);
    return client.get_partition_values(request);
  }

  @Override
  public Partition getPartitionWithAuthInfo(String db_name, String tbl_name,
      List<String> part_vals, String user_name, List<String> group_names)
      throws TException {
    return getPartitionWithAuthInfo(getDefaultCatalog(conf), db_name, tbl_name, part_vals,
        user_name, group_names);
  }

  @Override
  public Partition getPartitionWithAuthInfo(String catName, String dbName, String tableName,
                                            List<String> pvals, String userName,
                                            List<String> groupNames) throws TException {
    Partition p = client.get_partition_with_auth(prependCatalogToDbName(catName, dbName, conf), tableName,
        pvals, userName, groupNames);
    return deepCopy(FilterUtils.filterPartitionIfEnabled(isClientFilterEnabled, filterHook, p));
  }

  @Override
  public Table getTable(String dbname, String name) throws TException {
    return getTable(getDefaultCatalog(conf), dbname, name);
  }

  @Override
  public Table getTable(String dbname, String name, boolean getColumnStats, String engine) throws TException {
    return getTable(getDefaultCatalog(conf), dbname, name, getColumnStats, engine);
  }

  @Override
  public Table getTable(String catName, String dbName, String tableName) throws TException {
    return getTable(catName, dbName, tableName, false, null);
  }

  public Table getTable(String catName, String dbName, String tableName,
      boolean getColumnStats, String engine) throws TException {
    long t1 = System.currentTimeMillis();

    try {
      GetTableRequest req = new GetTableRequest(dbName, tableName);
      req.setCatName(catName);
      req.setCapabilities(version);
      req.setGetColumnStats(getColumnStats);
      if (getColumnStats) {
        req.setEngine(engine);
      }
      if (processorCapabilities != null)
        req.setProcessorCapabilities(new ArrayList<String>(Arrays.asList(processorCapabilities)));
      if (processorIdentifier != null)
        req.setProcessorIdentifier(processorIdentifier);

      Table t = getTableInternal(req).getTable();

      return deepCopy(FilterUtils.filterTableIfEnabled(isClientFilterEnabled, filterHook, t));
    } finally {
      long diff = System.currentTimeMillis() - t1;
      if (LOG.isDebugEnabled()) {
        LOG.debug("class={}, method={}, duration={}, comments={}", CLASS_NAME, "getTable",
            diff, "HMS client");
      }
    }
  }

  protected GetTableResult getTableInternal(GetTableRequest req) throws TException {
    return client.get_table_req(req);
  }

  @Override
  public Table getTable(String catName, String dbName, String tableName,
      String validWriteIdList) throws TException {
    return getTable(catName, dbName, tableName, validWriteIdList, false, null);
  }


  @Override
  public Table getTable(String catName, String dbName, String tableName, String validWriteIdList,
      boolean getColumnStats, String engine) throws TException {
    long t1 = System.currentTimeMillis();

    try {
      GetTableRequest req = new GetTableRequest(dbName, tableName);
      req.setCatName(catName);
      req.setCapabilities(version);
      req.setValidWriteIdList(validWriteIdList);
      req.setGetColumnStats(getColumnStats);
      if (getColumnStats) {
        req.setEngine(engine);
      }
      if (processorCapabilities != null)
        req.setProcessorCapabilities(new ArrayList<String>(Arrays.asList(processorCapabilities)));
      if (processorIdentifier != null)
        req.setProcessorIdentifier(processorIdentifier);

      Table t = getTableInternal(req).getTable();

      return deepCopy(FilterUtils.filterTableIfEnabled(isClientFilterEnabled, filterHook, t));
    } finally {
      long diff = System.currentTimeMillis() - t1;
      if (LOG.isDebugEnabled()) {
        LOG.debug("class={}, method={}, duration={}, comments={}", CLASS_NAME, "getTable",
            diff, "HMS client");
      }
    }
  }

  @Override
  public List<Table> getTableObjectsByName(String dbName, List<String> tableNames)
      throws TException {
    return getTableObjectsByName(getDefaultCatalog(conf), dbName, tableNames);
  }

  @Override
  public List<Table> getTableObjectsByName(String catName, String dbName,
                                           List<String> tableNames) throws TException {
    GetTablesRequest req = new GetTablesRequest(dbName);
    req.setCatName(catName);
    req.setTblNames(tableNames);
    req.setCapabilities(version);
    if (processorCapabilities != null)
      req.setProcessorCapabilities(new ArrayList<String>(Arrays.asList(processorCapabilities)));
    List<Table> tabs = client.get_table_objects_by_name_req(req).getTables();
    return deepCopyTables(FilterUtils.filterTablesIfEnabled(isClientFilterEnabled, filterHook, tabs));
  }

  @Override
  public Materialization getMaterializationInvalidationInfo(CreationMetadata cm, String validTxnList)
      throws MetaException, InvalidOperationException, UnknownDBException, TException {
    return client.get_materialization_invalidation_info(cm, validTxnList);
  }

  @Override
  public void updateCreationMetadata(String dbName, String tableName, CreationMetadata cm)
      throws MetaException, InvalidOperationException, UnknownDBException, TException {
    client.update_creation_metadata(getDefaultCatalog(conf), dbName, tableName, cm);
  }

  @Override
  public void updateCreationMetadata(String catName, String dbName, String tableName,
                                     CreationMetadata cm) throws MetaException, TException {
    client.update_creation_metadata(catName, dbName, tableName, cm);

  }

  /**
   * {@inheritDoc}
   */
  @Override
  public List<String> listTableNamesByFilter(String dbName, String filter, short maxTables)
      throws TException {
    return listTableNamesByFilter(getDefaultCatalog(conf), dbName, filter, maxTables);
  }

  @Override
  public List<String> listTableNamesByFilter(String catName, String dbName, String filter,
                                             int maxTables) throws TException {
    List<String> tableNames =
        client.get_table_names_by_filter(prependCatalogToDbName(catName, dbName, conf), filter,
        shrinkMaxtoShort(maxTables));
    return FilterUtils.filterTableNamesIfEnabled(
        isClientFilterEnabled, filterHook, catName, dbName, tableNames);
  }

  /**
   * @param name
   * @return the type
   * @throws MetaException
   * @throws TException
   * @throws NoSuchObjectException
   * @see org.apache.hadoop.hive.metastore.api.ThriftHiveMetastore.Iface#get_type(java.lang.String)
   */
  public Type getType(String name) throws NoSuchObjectException, MetaException, TException {
    return deepCopy(client.get_type(name));
  }

  @Override
  public List<String> getTables(String dbname, String tablePattern) throws MetaException {
    try {
      return getTables(getDefaultCatalog(conf), dbname, tablePattern);
    } catch (Exception e) {
      MetaStoreUtils.logAndThrowMetaException(e);
    }
    return null;
  }

  @Override
  public List<String> getTables(String catName, String dbName, String tablePattern)
      throws TException {
    List<String> tables = client.get_tables(prependCatalogToDbName(catName, dbName, conf), tablePattern);
    return FilterUtils.filterTableNamesIfEnabled(isClientFilterEnabled, filterHook, catName, dbName, tables);
  }

  @Override
  public List<String> getTables(String dbname, String tablePattern, TableType tableType) throws MetaException {
    try {
      return getTables(getDefaultCatalog(conf), dbname, tablePattern, tableType);
    } catch (Exception e) {
      MetaStoreUtils.logAndThrowMetaException(e);
    }
    return null;
  }

  @Override
  public List<String> getTables(String catName, String dbName, String tablePattern,
                                TableType tableType) throws TException {
    List<String> tables =
        client.get_tables_by_type(prependCatalogToDbName(catName, dbName, conf), tablePattern,
        tableType.toString());
    return FilterUtils.filterTableNamesIfEnabled(isClientFilterEnabled, filterHook, catName, dbName, tables);
  }

  /**
   * {@inheritDoc}
   */
  @Override
  public List<ExtendedTableInfo> getTablesExt(String catName, String dbName, String tablePattern,
                 int requestedFields, int limit) throws MetaException, TException {
    if (catName == null)
      catName = getDefaultCatalog(conf);
    GetTablesExtRequest req = new GetTablesExtRequest(catName, dbName, tablePattern, requestedFields);
    req.setLimit(limit);
    if (processorIdentifier != null)
      req.setProcessorIdentifier(processorIdentifier);
    if (processorCapabilities != null)
      req.setProcessorCapabilities(new ArrayList<String>(Arrays.asList(processorCapabilities)));
    return client.get_tables_ext(req);
  }

  @Override
  public List<Table> getAllMaterializedViewObjectsForRewriting() throws TException {
    try {
      List<Table> views = client.get_all_materialized_view_objects_for_rewriting();
      return FilterUtils.filterTablesIfEnabled(isClientFilterEnabled, filterHook, views);
    } catch (Exception e) {
      MetaStoreUtils.logAndThrowMetaException(e);
    }
    return null;
  }

  @Override
  public List<String> getMaterializedViewsForRewriting(String dbName) throws TException {
    return getMaterializedViewsForRewriting(getDefaultCatalog(conf), dbName);
  }

  @Override
  public List<String> getMaterializedViewsForRewriting(String catName, String dbname)
      throws MetaException {
    try {
      List<String> views =
          client.get_materialized_views_for_rewriting(prependCatalogToDbName(catName, dbname, conf));
      return FilterUtils.filterTableNamesIfEnabled(isClientFilterEnabled, filterHook, catName, dbname, views);
    } catch (Exception e) {
      MetaStoreUtils.logAndThrowMetaException(e);
    }
    return null;
  }

  @Override
  public List<TableMeta> getTableMeta(String dbPatterns, String tablePatterns, List<String> tableTypes)
      throws MetaException {
    try {
      return getTableMeta(getDefaultCatalog(conf), dbPatterns, tablePatterns, tableTypes);
    } catch (Exception e) {
      MetaStoreUtils.logAndThrowMetaException(e);
    }
    return null;
  }

  @Override
  public List<TableMeta> getTableMeta(String catName, String dbPatterns, String tablePatterns,
                                      List<String> tableTypes) throws TException {
    List<TableMeta> tableMetas = client.get_table_meta(prependCatalogToDbName(
        catName, dbPatterns, conf), tablePatterns, tableTypes);
    return FilterUtils.filterTableMetasIfEnabled(isClientFilterEnabled, filterHook, catName, dbPatterns, tableMetas);
  }

  @Override
  public List<String> getAllTables(String dbname) throws MetaException {
    try {
      return getAllTables(getDefaultCatalog(conf), dbname);
    } catch (Exception e) {
      MetaStoreUtils.logAndThrowMetaException(e);
    }
    return null;
  }

  @Override
  public List<String> getAllTables(String catName, String dbName) throws TException {
    List<String> tableNames = client.get_all_tables(
        prependCatalogToDbName(catName, dbName, conf));
    return FilterUtils.filterTableNamesIfEnabled(isClientFilterEnabled, filterHook, catName, dbName, tableNames);
  }

  @Override
  public boolean tableExists(String databaseName, String tableName) throws TException {
    return tableExists(getDefaultCatalog(conf), databaseName, tableName);
  }

  @Override
  public boolean tableExists(String catName, String dbName, String tableName) throws TException {
    try {
      GetTableRequest req = new GetTableRequest(dbName, tableName);
      req.setCatName(catName);
      req.setCapabilities(version);
      Table table = getTableInternal(req).getTable();
      return FilterUtils.filterTableIfEnabled(isClientFilterEnabled, filterHook, table) != null;
    } catch (NoSuchObjectException e) {
      return false;
    }
  }

  @Override
  public List<String> listPartitionNames(String dbName, String tblName,
      short max) throws NoSuchObjectException, MetaException, TException {
    return listPartitionNames(getDefaultCatalog(conf), dbName, tblName, max);
  }

  @Override
  public GetPartitionNamesPsResponse listPartitionNamesRequest(GetPartitionNamesPsRequest req)
          throws NoSuchObjectException, MetaException, TException {
    if (req.getValidWriteIdList() == null) {
      req.setValidWriteIdList(getValidWriteIdList(req.getDbName(), req.getTblName()));
    }
    if( req.getCatName() == null ) {
      req.setCatName(getDefaultCatalog(conf));
    }
    GetPartitionNamesPsResponse res = listPartitionNamesRequestInternal(req);
    List<String> partNames = FilterUtils.filterPartitionNamesIfEnabled(
            isClientFilterEnabled, filterHook, getDefaultCatalog(conf), req.getDbName(),
            req.getTblName(), res.getNames());
    res.setNames(partNames);
    return res;
  }

  protected GetPartitionNamesPsResponse listPartitionNamesRequestInternal(GetPartitionNamesPsRequest req)
      throws TException {
    return client.get_partition_names_ps_req(req);
  }

  @Override
  public List<String> listPartitionNames(String catName, String dbName, String tableName,
                                         int maxParts) throws TException {
    List<String> partNames = listPartitionNamesInternal(
        catName, dbName, tableName, maxParts);
    return FilterUtils.filterPartitionNamesIfEnabled(
        isClientFilterEnabled, filterHook, catName, dbName, tableName, partNames);
  }

  protected List<String> listPartitionNamesInternal(String catName, String dbName, String tableName,
      int maxParts) throws TException {
    return client.get_partition_names(
        prependCatalogToDbName(catName, dbName, conf), tableName, shrinkMaxtoShort(maxParts));
  }

  @Override
  public List<String> listPartitionNames(String db_name, String tbl_name,
      List<String> part_vals, short max_parts) throws TException {
    return listPartitionNames(getDefaultCatalog(conf), db_name, tbl_name, part_vals, max_parts);
  }

  @Override
  public List<String> listPartitionNames(String catName, String db_name, String tbl_name,
                                         List<String> part_vals, int max_parts) throws TException {
    List<String> partNames = listPartitionNamesInternal(
        catName, db_name, tbl_name, part_vals, max_parts);
    return FilterUtils.filterPartitionNamesIfEnabled(
        isClientFilterEnabled, filterHook, catName, db_name, tbl_name, partNames);
  }

  protected List<String> listPartitionNamesInternal(String catName, String db_name, String tbl_name,
      List<String> part_vals, int max_parts) throws TException {
    return client.get_partition_names_ps(prependCatalogToDbName(catName, db_name, conf), tbl_name,
        part_vals, shrinkMaxtoShort(max_parts));
  }

  @Override
  public List<String> listPartitionNames(String catName, String dbName, String tblName,
      String defaultPartName, byte[] exprBytes, String order, short maxParts)
      throws MetaException, TException, NoSuchObjectException {

    PartitionsByExprRequest req = new PartitionsByExprRequest(
        dbName, tblName, ByteBuffer.wrap(exprBytes));
    if (defaultPartName != null) {
      req.setDefaultPartitionName(defaultPartName);
    }
    if (maxParts >= 0) {
      req.setMaxParts(maxParts);
    }
    if (order != null) {
      req.setOrder(order);
    }
    if ( catName == null ) {
      req.setCatName(getDefaultCatalog(conf));
    }else {
      req.setCatName(catName);
    }
    return FilterUtils.filterPartitionNamesIfEnabled(isClientFilterEnabled, filterHook, catName,
        dbName, tblName, client.get_partition_names_req(req));
  }

  @Override
  public List<String> listPartitionNames(PartitionsByExprRequest req)
      throws MetaException, TException, NoSuchObjectException {
    return FilterUtils.filterPartitionNamesIfEnabled(isClientFilterEnabled, filterHook, req.getCatName(),
        req.getDbName(), req.getTblName(), client.get_partition_names_req(req));
  }

  @Override
  public int getNumPartitionsByFilter(String db_name, String tbl_name,
                                      String filter) throws TException {
    return getNumPartitionsByFilter(getDefaultCatalog(conf), db_name, tbl_name, filter);
  }

  @Override
  public int getNumPartitionsByFilter(String catName, String dbName, String tableName,
                                      String filter) throws TException {
    return client.get_num_partitions_by_filter(prependCatalogToDbName(catName, dbName, conf), tableName,
        filter);
  }

  @Override
  public void alter_partition(String dbName, String tblName, Partition newPart)
      throws InvalidOperationException, MetaException, TException {
    alter_partition(getDefaultCatalog(conf), dbName, tblName, newPart, null);
  }

  @Override
  public void alter_partition(String dbName, String tblName, Partition newPart,
      EnvironmentContext environmentContext)
      throws InvalidOperationException, MetaException, TException {
    alter_partition(getDefaultCatalog(conf), dbName, tblName, newPart, environmentContext);
  }

  @Override
  public void alter_partition(String catName, String dbName, String tblName, Partition newPart,
                              EnvironmentContext environmentContext) throws TException {
    AlterPartitionsRequest req = new AlterPartitionsRequest(dbName, tblName, Lists.newArrayList(newPart));
    req.setCatName(catName);
    req.setEnvironmentContext(environmentContext);
    client.alter_partitions_req(req);
  }

  @Override
  public void alter_partition(String catName, String dbName, String tblName, Partition newPart,
      EnvironmentContext environmentContext, String writeIdList)
      throws InvalidOperationException, MetaException, TException {
    AlterPartitionsRequest req = new AlterPartitionsRequest(
        dbName, tblName, Lists.newArrayList(newPart));
    req.setCatName(catName);
    req.setEnvironmentContext(environmentContext);
    req.setValidWriteIdList(writeIdList);
    client.alter_partitions_req(req);
  }

  @Deprecated
  @Override
  public void alter_partitions(String dbName, String tblName, List<Partition> newParts)
      throws TException {
    alter_partitions(
        getDefaultCatalog(conf), dbName, tblName, newParts, new EnvironmentContext(), null, -1);
  }

  @Override
  public void alter_partitions(String dbName, String tblName, List<Partition> newParts,
                               EnvironmentContext environmentContext) throws TException {
    alter_partitions(
        getDefaultCatalog(conf), dbName, tblName, newParts, environmentContext, null, -1);
  }

  @Override
  public void alter_partitions(String dbName, String tblName, List<Partition> newParts,
                               EnvironmentContext environmentContext,
                               String writeIdList, long writeId)
      throws InvalidOperationException, MetaException, TException {
    alter_partitions(getDefaultCatalog(conf),
        dbName, tblName, newParts, environmentContext, writeIdList, writeId);

  }

  @Override
  public void alter_partitions(String catName, String dbName, String tblName,
                               List<Partition> newParts,
                               EnvironmentContext environmentContext,
                               String writeIdList, long writeId) throws TException {
    AlterPartitionsRequest req = new AlterPartitionsRequest();
    req.setCatName(catName);
    req.setDbName(dbName);
    req.setTableName(tblName);
    req.setPartitions(newParts);
    req.setEnvironmentContext(environmentContext);
    req.setValidWriteIdList(writeIdList);
    req.setWriteId(writeId);
    client.alter_partitions_req(req);
  }

  @Override
  public void alterDatabase(String dbName, Database db) throws TException {
    alterDatabase(getDefaultCatalog(conf), dbName, db);
  }

  @Override
  public void alterDatabase(String catName, String dbName, Database newDb) throws TException {
    client.alter_database(prependCatalogToDbName(catName, dbName, conf), newDb);
  }

  @Override
  public List<FieldSchema> getFields(String db, String tableName) throws TException {
    return getFields(getDefaultCatalog(conf), db, tableName);
  }

  @Override
  public List<FieldSchema> getFields(String catName, String db, String tableName)
      throws TException {
    List<FieldSchema> fields = client.get_fields(prependCatalogToDbName(catName, db, conf), tableName);
    return deepCopyFieldSchemas(fields);
  }

  @Override
  public GetFieldsResponse getFieldsRequest(GetFieldsRequest req)
      throws MetaException, TException, UnknownTableException, UnknownDBException {
    return client.get_fields_req(req);
  }

  @Override
  public List<SQLPrimaryKey> getPrimaryKeys(PrimaryKeysRequest req) throws TException {
    long t1 = System.currentTimeMillis();

    try {
      if (!req.isSetCatName()) {
        req.setCatName(getDefaultCatalog(conf));
      }

      return getPrimaryKeysInternal(req).getPrimaryKeys();
    } finally {
      long diff = System.currentTimeMillis() - t1;
      if (LOG.isDebugEnabled()) {
        LOG.debug("class={}, method={}, duration={}, comments={}", CLASS_NAME, "getPrimaryKeys",
            diff, "HMS client");
      }
    }
  }

  protected PrimaryKeysResponse getPrimaryKeysInternal(PrimaryKeysRequest req) throws TException {
    return client.get_primary_keys(req);
  }

  @Override
  public List<SQLForeignKey> getForeignKeys(ForeignKeysRequest req) throws MetaException,
      NoSuchObjectException, TException {
    long t1 = System.currentTimeMillis();

    try {
      if (!req.isSetCatName()) {
        req.setCatName(getDefaultCatalog(conf));
      }

      return getForeignKeysInternal(req).getForeignKeys();
    } finally {
      long diff = System.currentTimeMillis() - t1;
      if (LOG.isDebugEnabled()) {
        LOG.debug("class={}, method={}, duration={}, comments={}", CLASS_NAME, "getForeignKeys",
            diff, "HMS client");
      }
    }
  }

  protected ForeignKeysResponse getForeignKeysInternal(ForeignKeysRequest req) throws TException {
    return client.get_foreign_keys(req);
  }

  @Override
  public List<SQLUniqueConstraint> getUniqueConstraints(UniqueConstraintsRequest req)
      throws MetaException, NoSuchObjectException, TException {
    long t1 = System.currentTimeMillis();

    try {
      if (!req.isSetCatName()) {
        req.setCatName(getDefaultCatalog(conf));
      }

      return getUniqueConstraintsInternal(req).getUniqueConstraints();
    } finally {
      long diff = System.currentTimeMillis() - t1;
      if (LOG.isDebugEnabled()) {
        LOG.debug("class={}, method={}, duration={}, comments={}", CLASS_NAME, "getUniqueConstraints",
            diff, "HMS client");
      }
    }
  }

  protected UniqueConstraintsResponse getUniqueConstraintsInternal(UniqueConstraintsRequest req) throws TException {
    return client.get_unique_constraints(req);
  }

  @Override
  public List<SQLNotNullConstraint> getNotNullConstraints(NotNullConstraintsRequest req)
      throws MetaException, NoSuchObjectException, TException {
    long t1 = System.currentTimeMillis();

    try {
      if (!req.isSetCatName()) {
        req.setCatName(getDefaultCatalog(conf));
      }

      return getNotNullConstraintsInternal(req).getNotNullConstraints();
    } finally {
      long diff = System.currentTimeMillis() - t1;
      if (LOG.isDebugEnabled()) {
        LOG.debug("class={}, method={}, duration={}, comments={}", CLASS_NAME, "getNotNullConstraints",
            diff, "HMS client");
      }
    }
  }

  protected NotNullConstraintsResponse getNotNullConstraintsInternal(NotNullConstraintsRequest req) throws TException {
    return client.get_not_null_constraints(req);
  }

  @Override
  public List<SQLDefaultConstraint> getDefaultConstraints(DefaultConstraintsRequest req)
      throws MetaException, NoSuchObjectException, TException {
    if (!req.isSetCatName()) {
      req.setCatName(getDefaultCatalog(conf));
    }
    return client.get_default_constraints(req).getDefaultConstraints();
  }

  @Override
  public List<SQLCheckConstraint> getCheckConstraints(CheckConstraintsRequest req)
      throws MetaException, NoSuchObjectException, TException {
    if (!req.isSetCatName()) {
      req.setCatName(getDefaultCatalog(conf));
    }
    return client.get_check_constraints(req).getCheckConstraints();
  }

  /**
   * Api to fetch all table constraints at once
   * @param req request info
   * @return all constraints attached to given table
   * @throws MetaException
   * @throws TException
   */
  @Override
  public SQLAllTableConstraints getAllTableConstraints(AllTableConstraintsRequest req)
      throws MetaException, TException {
    long t1 = 0;

    if (LOG.isDebugEnabled()) {
      t1 = System.currentTimeMillis();
    }

    try {
      return client.get_all_table_constraints(req).getAllTableConstraints();
    } finally {
      if (LOG.isDebugEnabled()) {
        LOG.debug("class={}, method={}, duration={}, comments={}", CLASS_NAME, "getAllTableConstraints",
            System.currentTimeMillis() - t1, "HMS client");
      }
    }
  }

  /**
   * {@inheritDoc}
   */
  @Override
  public boolean updateTableColumnStatistics(ColumnStatistics statsObj) throws TException {
    if (!statsObj.getStatsDesc().isSetCatName()) {
      statsObj.getStatsDesc().setCatName(getDefaultCatalog(conf));
    }
    // Note: currently this method doesn't set txn properties and thus won't work on txn tables.
    SetPartitionsStatsRequest req = new SetPartitionsStatsRequest();
    req.addToColStats(statsObj);
    req.setEngine(statsObj.getEngine());
    req.setNeedMerge(false);
    return client.update_table_column_statistics_req(req).isResult();
  }

  @Override
  public boolean updatePartitionColumnStatistics(ColumnStatistics statsObj) throws TException {
    if (!statsObj.getStatsDesc().isSetCatName()) {
      statsObj.getStatsDesc().setCatName(getDefaultCatalog(conf));
    }
    // Note: currently this method doesn't set txn properties and thus won't work on txn tables.
    SetPartitionsStatsRequest req = new SetPartitionsStatsRequest();
    req.addToColStats(statsObj);
    req.setEngine(statsObj.getEngine());
    req.setNeedMerge(false);
    return client.update_partition_column_statistics_req(req).isResult();
  }

  @Override
  public boolean setPartitionColumnStatistics(SetPartitionsStatsRequest request) throws TException {
    String defaultCat = getDefaultCatalog(conf);
    for (ColumnStatistics stats : request.getColStats()) {
      if (!stats.getStatsDesc().isSetCatName()) {
        stats.getStatsDesc().setCatName(defaultCat);
      }
    }
    return client.set_aggr_stats_for(request);
  }

  @Override
  public void flushCache() {
    try {
      client.flushCache();
    } catch (TException e) {
      // Not much we can do about it honestly
      LOG.warn("Got error flushing the cache", e);
    }
  }

  @Override
  public List<ColumnStatisticsObj> getTableColumnStatistics(String dbName, String tableName,
      List<String> colNames, String engine) throws TException {
    return getTableColumnStatistics(getDefaultCatalog(conf), dbName, tableName, colNames, engine);
  }

  @Override
  public List<ColumnStatisticsObj> getTableColumnStatistics(String catName, String dbName,
      String tableName, List<String> colNames, String engine) throws TException {
    long t1 = System.currentTimeMillis();

    try {
      if (colNames.isEmpty()) {
        return Collections.emptyList();
      }
      TableStatsRequest rqst = new TableStatsRequest(dbName, tableName, colNames, engine);
      rqst.setCatName(catName);
      rqst.setEngine(engine);
      return getTableColumnStatisticsInternal(rqst).getTableStats();
    } finally {
      long diff = System.currentTimeMillis() - t1;
      if (LOG.isDebugEnabled()) {
        LOG.debug("class={}, method={}, duration={}, comments={}", CLASS_NAME, "getTableColumnStatistics",
            diff, "HMS client");
      }
    }
  }

  protected TableStatsResult getTableColumnStatisticsInternal(TableStatsRequest rqst) throws TException {
    return client.get_table_statistics_req(rqst);
  }

  @Override
  public List<ColumnStatisticsObj> getTableColumnStatistics(String dbName, String tableName,
      List<String> colNames, String engine, String validWriteIdList) throws TException {
    return getTableColumnStatistics(getDefaultCatalog(conf), dbName, tableName, colNames,
        engine, validWriteIdList);
  }

  @Override
  public List<ColumnStatisticsObj> getTableColumnStatistics(String catName, String dbName,
      String tableName, List<String> colNames, String engine, String validWriteIdList) throws TException {
    long t1 = System.currentTimeMillis();

    try {
      if (colNames.isEmpty()) {
        return Collections.emptyList();
      }
      TableStatsRequest rqst = new TableStatsRequest(dbName, tableName, colNames, engine);
      rqst.setEngine(engine);
      rqst.setCatName(catName);
      rqst.setValidWriteIdList(validWriteIdList);

      return getTableColumnStatisticsInternal(rqst).getTableStats();
    } finally {
      long diff = System.currentTimeMillis() - t1;
      if (LOG.isDebugEnabled()) {
        LOG.debug("class={}, method={}, duration={}, comments={}", CLASS_NAME, "getTableColumnStatistics",
            diff, "HMS client");
      }
    }
  }

  @Override
  public Map<String, List<ColumnStatisticsObj>> getPartitionColumnStatistics(
      String dbName, String tableName, List<String> partNames, List<String> colNames, String engine)
          throws TException {
    return getPartitionColumnStatistics(getDefaultCatalog(conf), dbName, tableName, partNames, colNames, engine);
  }

  @Override
  public Map<String, List<ColumnStatisticsObj>> getPartitionColumnStatistics(
      String catName, String dbName, String tableName, List<String> partNames,
      List<String> colNames, String engine) throws TException {
    PartitionsStatsRequest rqst = new PartitionsStatsRequest(dbName, tableName, colNames,
        partNames, engine);
    rqst.setCatName(catName);
    rqst.setValidWriteIdList(getValidWriteIdList(dbName, tableName));
    return client.get_partitions_statistics_req(rqst).getPartStats();
  }

  @Override
  public boolean deletePartitionColumnStatistics(String dbName, String tableName, String partName,
      String colName, String engine) throws TException {
    return deletePartitionColumnStatistics(getDefaultCatalog(conf), dbName, tableName, partName,
        colName, engine);
  }

  @Override
  public boolean deletePartitionColumnStatistics(String catName, String dbName, String tableName,
      String partName, String colName, String engine) throws TException {
    return client.delete_partition_column_statistics(prependCatalogToDbName(catName, dbName, conf),
        tableName, partName, colName, engine);
  }

  @Override
  public boolean deleteTableColumnStatistics(String dbName, String tableName, String colName, String engine)
      throws TException {
    return deleteTableColumnStatistics(getDefaultCatalog(conf), dbName, tableName, colName, engine);
  }

  @Override
  public boolean deleteTableColumnStatistics(String catName, String dbName, String tableName,
      String colName, String engine) throws TException {
    return client.delete_table_column_statistics(prependCatalogToDbName(catName, dbName, conf),
        tableName, colName, engine);
  }

  @Override
  public List<FieldSchema> getSchema(String db, String tableName) throws TException {
    return getSchema(getDefaultCatalog(conf), db, tableName);
  }

  @Override
  public List<FieldSchema> getSchema(String catName, String db, String tableName) throws TException {
    EnvironmentContext envCxt = null;
    String addedJars = MetastoreConf.getVar(conf, ConfVars.ADDED_JARS);
    if (org.apache.commons.lang3.StringUtils.isNotBlank(addedJars)) {
      Map<String, String> props = new HashMap<>();
      props.put("hive.added.jars.path", addedJars);
      envCxt = new EnvironmentContext(props);
    }

    List<FieldSchema> fields = client.get_schema_with_environment_context(prependCatalogToDbName(
        catName, db, conf), tableName, envCxt);
    return deepCopyFieldSchemas(fields);
  }

  @Override
  public GetSchemaResponse getSchemaRequest(GetSchemaRequest req)
      throws MetaException, TException, UnknownTableException, UnknownDBException {
    EnvironmentContext envCxt = null;
    String addedJars = MetastoreConf.getVar(conf, ConfVars.ADDED_JARS);
    if (org.apache.commons.lang3.StringUtils.isNotBlank(addedJars)) {
      Map<String, String> props = new HashMap<>();
      props.put("hive.added.jars.path", addedJars);
      envCxt = new EnvironmentContext(props);
      req.setEnvContext(envCxt);
    }
    return client.get_schema_req(req);
  }

  @Override
  public String getConfigValue(String name, String defaultValue)
      throws TException, ConfigValSecurityException {
    long t1 = System.currentTimeMillis();

    try {
      return getConfigValueInternal(name, defaultValue);
    } finally {
      long diff = System.currentTimeMillis() - t1;
      if (LOG.isDebugEnabled()) {
        LOG.debug("class={}, method={}, duration={}, comments={}", CLASS_NAME, "getConfigValue",
            diff, "HMS client");
      }
    }
  }

  protected String getConfigValueInternal(String name, String defaultValue)
      throws TException, ConfigValSecurityException {
    return client.get_config_value(name, defaultValue);
  }

  @Override
  public Partition getPartition(String db, String tableName, String partName) throws TException {
    return getPartition(getDefaultCatalog(conf), db, tableName, partName);
  }

  @Override
  public Partition getPartition(String catName, String dbName, String tblName, String name)
      throws TException {
    Partition p = client.get_partition_by_name(prependCatalogToDbName(catName, dbName, conf), tblName,
        name);
    return deepCopy(FilterUtils.filterPartitionIfEnabled(isClientFilterEnabled, filterHook, p));
  }

  public Partition appendPartitionByName(String dbName, String tableName, String partName)
      throws InvalidObjectException, AlreadyExistsException, MetaException, TException {
    return appendPartitionByName(dbName, tableName, partName, null);
  }

  public Partition appendPartitionByName(String dbName, String tableName, String partName,
      EnvironmentContext envContext) throws InvalidObjectException, AlreadyExistsException,
      MetaException, TException {
    Partition p = client.append_partition_by_name_with_environment_context(dbName, tableName,
        partName, envContext);
    return deepCopy(p);
  }

  public boolean dropPartitionByName(String dbName, String tableName, String partName,
      boolean deleteData) throws NoSuchObjectException, MetaException, TException {
    return dropPartitionByName(dbName, tableName, partName, deleteData, null);
  }

  public boolean dropPartitionByName(String dbName, String tableName, String partName,
      boolean deleteData, EnvironmentContext envContext) throws NoSuchObjectException,
      MetaException, TException {
    return client.drop_partition_by_name_with_environment_context(dbName, tableName, partName,
            deleteData, envContext);
  }

  private HiveMetaHook getHook(Table tbl) throws MetaException {
    if (hookLoader == null) {
      return null;
    }
    return hookLoader.getHook(tbl);
  }

  /**
   * Check if the current user has access to a given database and table name. Throw
   * NoSuchObjectException if user has no access. When the db or table is filtered out, we don't need
   * to even fetch the partitions. Therefore this check ensures table-level security and
   * could improve performance when filtering partitions.
   *
   * @param catName the catalog name
   * @param dbName  the database name
   * @param tblName the table name contained in the database
   * @throws NoSuchObjectException if the database or table is filtered out
   */
  private void checkDbAndTableFilters(final String catName, final String dbName, final String tblName)
      throws NoSuchObjectException, MetaException {

    // HIVE-20776 causes view access regression
    // Therefore, do not do filtering here. Call following function only to check
    // if dbName and tblName is valid
    FilterUtils.checkDbAndTableFilters(
        false, filterHook, catName, dbName, tblName);
  }

  @Override
  public List<String> partitionNameToVals(String name) throws MetaException, TException {
    return client.partition_name_to_vals(name);
  }

  @Override
  public Map<String, String> partitionNameToSpec(String name) throws MetaException, TException {
    return client.partition_name_to_spec(name);
  }

  /**
   * @param partition
   * @return
   */
  protected Partition deepCopy(Partition partition) {
    Partition copy = null;
    if (partition != null) {
      copy = new Partition(partition);
    }
    return copy;
  }

  private Database deepCopy(Database database) {
    Database copy = null;
    if (database != null) {
      copy = new Database(database);
    }
    return copy;
  }

  protected Table deepCopy(Table table) {
    Table copy = null;
    if (table != null) {
      copy = new Table(table);
    }
    return copy;
  }

  private Type deepCopy(Type type) {
    Type copy = null;
    if (type != null) {
      copy = new Type(type);
    }
    return copy;
  }

  private FieldSchema deepCopy(FieldSchema schema) {
    FieldSchema copy = null;
    if (schema != null) {
      copy = new FieldSchema(schema);
    }
    return copy;
  }

  private Function deepCopy(Function func) {
    Function copy = null;
    if (func != null) {
      copy = new Function(func);
    }
    return copy;
  }

  protected PrincipalPrivilegeSet deepCopy(PrincipalPrivilegeSet pps) {
    PrincipalPrivilegeSet copy = null;
    if (pps != null) {
      copy = new PrincipalPrivilegeSet(pps);
    }
    return copy;
  }

  protected List<Partition> deepCopyPartitions(List<Partition> partitions) {
    return deepCopyPartitions(partitions, null);
  }

  private List<Partition> deepCopyPartitions(
     Collection<Partition> src, List<Partition> dest) {
    if (src == null) {
      return dest;
    }
    if (dest == null) {
      dest = new ArrayList<Partition>(src.size());
    }
    for (Partition part : src) {
      dest.add(deepCopy(part));
    }
    return dest;
  }

  private List<Table> deepCopyTables(List<Table> tables) {
    List<Table> copy = null;
    if (tables != null) {
      copy = new ArrayList<Table>();
      for (Table tab : tables) {
        copy.add(deepCopy(tab));
      }
    }
    return copy;
  }

  protected List<FieldSchema> deepCopyFieldSchemas(List<FieldSchema> schemas) {
    List<FieldSchema> copy = null;
    if (schemas != null) {
      copy = new ArrayList<FieldSchema>();
      for (FieldSchema schema : schemas) {
        copy.add(deepCopy(schema));
      }
    }
    return copy;
  }

  @Override
  public boolean grant_role(String roleName, String userName,
      PrincipalType principalType, String grantor, PrincipalType grantorType,
      boolean grantOption) throws MetaException, TException {
    GrantRevokeRoleRequest req = new GrantRevokeRoleRequest();
    req.setRequestType(GrantRevokeType.GRANT);
    req.setRoleName(roleName);
    req.setPrincipalName(userName);
    req.setPrincipalType(principalType);
    req.setGrantor(grantor);
    req.setGrantorType(grantorType);
    req.setGrantOption(grantOption);
    GrantRevokeRoleResponse res = client.grant_revoke_role(req);
    if (!res.isSetSuccess()) {
      throw new MetaException("GrantRevokeResponse missing success field");
    }
    return res.isSuccess();
  }

  @Override
  public boolean create_role(Role role)
      throws MetaException, TException {
    return client.create_role(role);
  }

  @Override
  public boolean drop_role(String roleName) throws MetaException, TException {
    return client.drop_role(roleName);
  }

  @Override
  public List<Role> list_roles(String principalName,
      PrincipalType principalType) throws MetaException, TException {
    return client.list_roles(principalName, principalType);
  }

  @Override
  public List<String> listRoleNames() throws MetaException, TException {
    return client.get_role_names();
  }

  @Override
  public GetPrincipalsInRoleResponse get_principals_in_role(GetPrincipalsInRoleRequest req)
      throws MetaException, TException {
    return client.get_principals_in_role(req);
  }

  @Override
  public GetRoleGrantsForPrincipalResponse get_role_grants_for_principal(
          GetRoleGrantsForPrincipalRequest getRolePrincReq) throws MetaException, TException {
    return client.get_role_grants_for_principal(getRolePrincReq);
  }

  @Override
  public boolean grant_privileges(PrivilegeBag privileges)
      throws MetaException, TException {
    String defaultCat = getDefaultCatalog(conf);
    for (HiveObjectPrivilege priv : privileges.getPrivileges()) {
      if (!priv.getHiveObject().isSetCatName()) {
        priv.getHiveObject().setCatName(defaultCat);
      }
    }
    GrantRevokePrivilegeRequest req = new GrantRevokePrivilegeRequest();
    req.setRequestType(GrantRevokeType.GRANT);
    req.setPrivileges(privileges);
    GrantRevokePrivilegeResponse res = client.grant_revoke_privileges(req);
    if (!res.isSetSuccess()) {
      throw new MetaException("GrantRevokePrivilegeResponse missing success field");
    }
    return res.isSuccess();
  }

  @Override
  public boolean revoke_role(String roleName, String userName,
      PrincipalType principalType, boolean grantOption) throws MetaException, TException {
    GrantRevokeRoleRequest req = new GrantRevokeRoleRequest();
    req.setRequestType(GrantRevokeType.REVOKE);
    req.setRoleName(roleName);
    req.setPrincipalName(userName);
    req.setPrincipalType(principalType);
    req.setGrantOption(grantOption);
    GrantRevokeRoleResponse res = client.grant_revoke_role(req);
    if (!res.isSetSuccess()) {
      throw new MetaException("GrantRevokeResponse missing success field");
    }
    return res.isSuccess();
  }

  @Override
  public boolean revoke_privileges(PrivilegeBag privileges, boolean grantOption) throws MetaException,
      TException {
    String defaultCat = getDefaultCatalog(conf);
    for (HiveObjectPrivilege priv : privileges.getPrivileges()) {
      if (!priv.getHiveObject().isSetCatName()) {
        priv.getHiveObject().setCatName(defaultCat);
      }
    }
    GrantRevokePrivilegeRequest req = new GrantRevokePrivilegeRequest();
    req.setRequestType(GrantRevokeType.REVOKE);
    req.setPrivileges(privileges);
    req.setRevokeGrantOption(grantOption);
    GrantRevokePrivilegeResponse res = client.grant_revoke_privileges(req);
    if (!res.isSetSuccess()) {
      throw new MetaException("GrantRevokePrivilegeResponse missing success field");
    }
    return res.isSuccess();
  }

  @Override
  public boolean refresh_privileges(HiveObjectRef objToRefresh, String authorizer,
      PrivilegeBag grantPrivileges) throws MetaException,
      TException {
    String defaultCat = getDefaultCatalog(conf);
    objToRefresh.setCatName(defaultCat);

    if (grantPrivileges.getPrivileges() != null) {
      for (HiveObjectPrivilege priv : grantPrivileges.getPrivileges()) {
        if (!priv.getHiveObject().isSetCatName()) {
          priv.getHiveObject().setCatName(defaultCat);
        }
      }
    }
    GrantRevokePrivilegeRequest grantReq = new GrantRevokePrivilegeRequest();
    grantReq.setRequestType(GrantRevokeType.GRANT);
    grantReq.setPrivileges(grantPrivileges);

    GrantRevokePrivilegeResponse res = client.refresh_privileges(objToRefresh, authorizer, grantReq);
    if (!res.isSetSuccess()) {
      throw new MetaException("GrantRevokePrivilegeResponse missing success field");
    }
    return res.isSuccess();
  }

  @Override
  public PrincipalPrivilegeSet get_privilege_set(HiveObjectRef hiveObject,
      String userName, List<String> groupNames) throws MetaException,
      TException {
    if (!hiveObject.isSetCatName()) {
      hiveObject.setCatName(getDefaultCatalog(conf));
    }
    return client.get_privilege_set(hiveObject, userName, groupNames);
  }

  @Override
  public List<HiveObjectPrivilege> list_privileges(String principalName,
      PrincipalType principalType, HiveObjectRef hiveObject)
      throws MetaException, TException {
    if (!hiveObject.isSetCatName()) {
      hiveObject.setCatName(getDefaultCatalog(conf));
    }
    return client.list_privileges(principalName, principalType, hiveObject);
  }

  public String getDelegationToken(String renewerKerberosPrincipalName) throws
      MetaException, TException, IOException {
    //a convenience method that makes the intended owner for the delegation
    //token request the current user
    String owner = SecurityUtils.getUser();
    return getDelegationToken(owner, renewerKerberosPrincipalName);
  }

  @Override
  public String getDelegationToken(String owner, String renewerKerberosPrincipalName) throws
      MetaException, TException {
    // This is expected to be a no-op, so we will return null when we use local metastore.
    if (localMetaStore) {
      return null;
    }
    return client.get_delegation_token(owner, renewerKerberosPrincipalName);
  }

  @Override
  public long renewDelegationToken(String tokenStrForm) throws MetaException, TException {
    if (localMetaStore) {
      return 0;
    }
    return client.renew_delegation_token(tokenStrForm);

  }

  @Override
  public void cancelDelegationToken(String tokenStrForm) throws MetaException, TException {
    if (localMetaStore) {
      return;
    }
    client.cancel_delegation_token(tokenStrForm);
  }

  @Override
  public boolean addToken(String tokenIdentifier, String delegationToken) throws TException {
    return client.add_token(tokenIdentifier, delegationToken);
  }

  @Override
  public boolean removeToken(String tokenIdentifier) throws TException {
    return client.remove_token(tokenIdentifier);
  }

  @Override
  public String getToken(String tokenIdentifier) throws TException {
    return client.get_token(tokenIdentifier);
  }

  @Override
  public List<String> getAllTokenIdentifiers() throws TException {
    return client.get_all_token_identifiers();
  }

  @Override
  public int addMasterKey(String key) throws MetaException, TException {
    return client.add_master_key(key);
  }

  @Override
  public void updateMasterKey(Integer seqNo, String key)
      throws NoSuchObjectException, MetaException, TException {
    client.update_master_key(seqNo, key);
  }

  @Override
  public boolean removeMasterKey(Integer keySeq) throws TException {
    return client.remove_master_key(keySeq);
  }

  @Override
  public String[] getMasterKeys() throws TException {
    List<String> keyList = client.get_master_keys();
    return keyList.toArray(new String[keyList.size()]);
  }

  @Override
  public GetOpenTxnsResponse getOpenTxns() throws TException {
    GetOpenTxnsRequest getOpenTxnsRequest = new GetOpenTxnsRequest();
    getOpenTxnsRequest.setExcludeTxnTypes(Arrays.asList(TxnType.READ_ONLY));
    return client.get_open_txns_req(getOpenTxnsRequest);
  }

  @Override
  public ValidTxnList getValidTxns() throws TException {
    GetOpenTxnsRequest getOpenTxnsRequest = new GetOpenTxnsRequest();
    getOpenTxnsRequest.setExcludeTxnTypes(Arrays.asList(TxnType.READ_ONLY));
    return TxnCommonUtils.createValidReadTxnList(client.get_open_txns_req(getOpenTxnsRequest), 0);
  }

  @Override
  public ValidTxnList getValidTxns(long currentTxn) throws TException {
    GetOpenTxnsRequest getOpenTxnsRequest = new GetOpenTxnsRequest();
    getOpenTxnsRequest.setExcludeTxnTypes(Arrays.asList(TxnType.READ_ONLY));
    return TxnCommonUtils.createValidReadTxnList(client.get_open_txns_req(getOpenTxnsRequest), currentTxn);
  }

  @Override
  public ValidTxnList getValidTxns(long currentTxn, List<TxnType> excludeTxnTypes) throws TException {
    GetOpenTxnsRequest getOpenTxnsRequest = new GetOpenTxnsRequest();
    getOpenTxnsRequest.setExcludeTxnTypes(excludeTxnTypes);
    return TxnCommonUtils.createValidReadTxnList(client.get_open_txns_req(getOpenTxnsRequest),
      currentTxn);
  }

  @Override
  public ValidWriteIdList getValidWriteIds(String fullTableName) throws TException {
    GetValidWriteIdsRequest rqst = new GetValidWriteIdsRequest(Collections.singletonList(fullTableName));
    GetValidWriteIdsResponse validWriteIds = getValidWriteIdsInternal(rqst);
    return TxnCommonUtils.createValidReaderWriteIdList(validWriteIds.getTblValidWriteIds().get(0));
  }

  @Override
  public ValidWriteIdList getValidWriteIds(String fullTableName, Long writeId) throws TException {
    GetValidWriteIdsRequest rqst = new GetValidWriteIdsRequest(Collections.singletonList(fullTableName));
    rqst.setWriteId(writeId);
    GetValidWriteIdsResponse validWriteIds = getValidWriteIdsInternal(rqst);
    return TxnCommonUtils.createValidReaderWriteIdList(validWriteIds.getTblValidWriteIds().get(0));
  }

  @Override
  public List<TableValidWriteIds> getValidWriteIds(
      List<String> tablesList, String validTxnList) throws TException {
    GetValidWriteIdsRequest rqst = new GetValidWriteIdsRequest(tablesList);
    rqst.setValidTxnList(validTxnList);
    return getValidWriteIdsInternal(rqst).getTblValidWriteIds();
  }

  protected GetValidWriteIdsResponse getValidWriteIdsInternal(GetValidWriteIdsRequest rqst) throws TException {
    return client.get_valid_write_ids(rqst);
  }

  @Override
  public long openTxn(String user) throws TException {
    OpenTxnsResponse txns = openTxnsIntr(user, 1, null, null, null);
    return txns.getTxn_ids().get(0);
  }

  @Override
  public long openTxn(String user, TxnType txnType) throws TException {
    OpenTxnsResponse txns = openTxnsIntr(user, 1, null, null, txnType);
    return txns.getTxn_ids().get(0);
  }

  @Override
  public List<Long> replOpenTxn(String replPolicy, List<Long> srcTxnIds, String user) throws TException {
    // As this is called from replication task, the user is the user who has fired the repl command.
    // This is required for standalone metastore authentication.
    OpenTxnsResponse txns = openTxnsIntr(user, srcTxnIds != null ? srcTxnIds.size() : 1, replPolicy, srcTxnIds, null);
    return txns.getTxn_ids();
  }

  @Override
  public OpenTxnsResponse openTxns(String user, int numTxns) throws TException {
    return openTxnsIntr(user, numTxns, null, null, null);
  }

  private OpenTxnsResponse openTxnsIntr(String user, int numTxns, String replPolicy,
                                        List<Long> srcTxnIds, TxnType txnType) throws TException {
    String hostname;
    try {
      hostname = InetAddress.getLocalHost().getHostName();
    } catch (UnknownHostException e) {
      LOG.error("Unable to resolve my host name " + e.getMessage());
      throw new RuntimeException(e);
    }
    OpenTxnRequest rqst = new OpenTxnRequest(numTxns, user, hostname);
    if (replPolicy != null) {
      assert srcTxnIds != null;
      assert numTxns == srcTxnIds.size();
      // need to set this only for replication tasks
      rqst.setReplPolicy(replPolicy);
      rqst.setReplSrcTxnIds(srcTxnIds);
    } else {
      assert srcTxnIds == null;
    }
    if (txnType != null) {
      rqst.setTxn_type(txnType);
    }
    return client.open_txns(rqst);
  }

  @Override
  public void rollbackTxn(long txnid) throws NoSuchTxnException, TException {
    client.abort_txn(new AbortTxnRequest(txnid));
  }

  @Override
  public void replRollbackTxn(long srcTxnId, String replPolicy) throws NoSuchTxnException, TException {
    AbortTxnRequest rqst = new AbortTxnRequest(srcTxnId);
    rqst.setReplPolicy(replPolicy);
    client.abort_txn(rqst);
  }

  @Override
  public void commitTxn(long txnid)
          throws NoSuchTxnException, TxnAbortedException, TException {
    client.commit_txn(new CommitTxnRequest(txnid));
  }

  @Override
  public void commitTxnWithKeyValue(long txnid, long tableId, String key,
      String value) throws NoSuchTxnException,
      TxnAbortedException, TException {
    CommitTxnRequest ctr = new CommitTxnRequest(txnid);
    Preconditions.checkNotNull(key, "The key to commit together"
       + " with the transaction can't be null");
    Preconditions.checkNotNull(value, "The value to commit together"
       + " with the transaction can't be null");
    ctr.setKeyValue(new CommitTxnKeyValue(tableId, key, value));

    client.commit_txn(ctr);
  }

  @Override
  public void commitTxn(CommitTxnRequest rqst)
          throws NoSuchTxnException, TxnAbortedException, TException {
    client.commit_txn(rqst);
  }

  @Override
  public GetOpenTxnsInfoResponse showTxns() throws TException {
    return client.get_open_txns_info();
  }

  @Override
  public void abortTxns(List<Long> txnids) throws NoSuchTxnException, TException {
    client.abort_txns(new AbortTxnsRequest(txnids));
  }

  @Override
  public void replTableWriteIdState(String validWriteIdList, String dbName, String tableName, List<String> partNames)
          throws TException {
    String user;
    try {
      user = UserGroupInformation.getCurrentUser().getUserName();
    } catch (IOException e) {
      LOG.error("Unable to resolve current user name " + e.getMessage());
      throw new RuntimeException(e);
    }

    String hostName;
    try {
      hostName = InetAddress.getLocalHost().getHostName();
    } catch (UnknownHostException e) {
      LOG.error("Unable to resolve my host name " + e.getMessage());
      throw new RuntimeException(e);
    }

    ReplTblWriteIdStateRequest rqst
            = new ReplTblWriteIdStateRequest(validWriteIdList, user, hostName, dbName, tableName);
    if (partNames != null) {
      rqst.setPartNames(partNames);
    }
    client.repl_tbl_writeid_state(rqst);
  }

  @Override
  public long allocateTableWriteId(long txnId, String dbName, String tableName) throws TException {
    return allocateTableWriteIdsBatch(Collections.singletonList(txnId), dbName, tableName).get(0).getWriteId();
  }

  @Override
  public List<TxnToWriteId> allocateTableWriteIdsBatch(List<Long> txnIds, String dbName, String tableName)
          throws TException {
    AllocateTableWriteIdsRequest rqst = new AllocateTableWriteIdsRequest(dbName, tableName);
    rqst.setTxnIds(txnIds);
    return allocateTableWriteIdsBatchIntr(rqst);
  }

  @Override
  public List<TxnToWriteId> replAllocateTableWriteIdsBatch(String dbName, String tableName,
      String replPolicy, List<TxnToWriteId> srcTxnToWriteIdList) throws TException {
    AllocateTableWriteIdsRequest rqst = new AllocateTableWriteIdsRequest(dbName, tableName);
    rqst.setReplPolicy(replPolicy);
    rqst.setSrcTxnToWriteIdList(srcTxnToWriteIdList);
    return allocateTableWriteIdsBatchIntr(rqst);
  }

  private List<TxnToWriteId> allocateTableWriteIdsBatchIntr(AllocateTableWriteIdsRequest rqst) throws TException {
    return client.allocate_table_write_ids(rqst).getTxnToWriteIds();
  }

  @Override
  public long getMaxAllocatedWriteId(String dbName, String tableName) throws TException {
    return client.get_max_allocated_table_write_id(new MaxAllocatedTableWriteIdRequest(dbName, tableName)).getMaxWriteId();
  }

  @Override
  public void seedWriteId(String dbName, String tableName, long seedWriteId) throws TException {
    client.seed_write_id(new SeedTableWriteIdsRequest(dbName, tableName, seedWriteId));
  }

  @Override
  public void seedTxnId(long seedTxnId) throws TException {
    client.seed_txn_id(new SeedTxnIdRequest(seedTxnId));
  }

  @Override
  public LockResponse lock(LockRequest request)
      throws NoSuchTxnException, TxnAbortedException, TException {
    return client.lock(request);
  }

  @Override
  public LockResponse checkLock(long lockid)
      throws NoSuchTxnException, TxnAbortedException, NoSuchLockException,
      TException {
    return client.check_lock(new CheckLockRequest(lockid));
  }

  @Override
  public void unlock(long lockid)
      throws NoSuchLockException, TxnOpenException, TException {
    client.unlock(new UnlockRequest(lockid));
  }

  @Override
  @Deprecated
  public ShowLocksResponse showLocks() throws TException {
    return client.show_locks(new ShowLocksRequest());
  }

  @Override
  public ShowLocksResponse showLocks(ShowLocksRequest request) throws TException {
    return client.show_locks(request);
  }

  @Override
  public void heartbeat(long txnid, long lockid)
      throws NoSuchLockException, NoSuchTxnException, TxnAbortedException,
      TException {
    HeartbeatRequest hb = new HeartbeatRequest();
    hb.setLockid(lockid);
    hb.setTxnid(txnid);
    client.heartbeat(hb);
  }

  @Override
  public HeartbeatTxnRangeResponse heartbeatTxnRange(long min, long max)
      throws NoSuchTxnException, TxnAbortedException, TException {
    HeartbeatTxnRangeRequest rqst = new HeartbeatTxnRangeRequest(min, max);
    return client.heartbeat_txn_range(rqst);
  }

  @Override
  @Deprecated
  public void compact(String dbname, String tableName, String partitionName, CompactionType type)
      throws TException {
    CompactionRequest cr = new CompactionRequest();
    if (dbname == null) {
      cr.setDbname(DEFAULT_DATABASE_NAME);
    } else {
      cr.setDbname(dbname);
    }
    cr.setTablename(tableName);
    if (partitionName != null) {
      cr.setPartitionname(partitionName);
    }
    cr.setType(type);
    client.compact(cr);
  }

  @Deprecated
  @Override
  public void compact(String dbname, String tableName, String partitionName, CompactionType type,
                      Map<String, String> tblproperties) throws TException {
    compact2(dbname, tableName, partitionName, type, tblproperties);
  }

  @Override
  public CompactionResponse compact2(String dbname, String tableName, String partitionName, CompactionType type,
      Map<String, String> tblproperties) throws TException {
    CompactionRequest cr = new CompactionRequest();
    if (dbname == null) {
      cr.setDbname(DEFAULT_DATABASE_NAME);
    } else {
      cr.setDbname(dbname);
    }
    cr.setTablename(tableName);
    if (partitionName != null) {
      cr.setPartitionname(partitionName);
    }
    cr.setType(type);
    cr.setProperties(tblproperties);
    return client.compact2(cr);
  }

  @Override
  public ShowCompactResponse showCompactions() throws TException {
    ShowCompactResponse response = client.show_compact(new ShowCompactRequest());
    response.setCompacts(FilterUtils.filterCompactionsIfEnabled(isClientFilterEnabled,
            filterHook, getDefaultCatalog(conf), response.getCompacts()));
    return response;
  }

  @Deprecated
  @Override
  public void addDynamicPartitions(long txnId, long writeId, String dbName, String tableName,
                                   List<String> partNames) throws TException {
    client.add_dynamic_partitions(new AddDynamicPartitions(txnId, writeId, dbName, tableName, partNames));
  }

  @Override
  public void addDynamicPartitions(long txnId, long writeId, String dbName, String tableName,
                                   List<String> partNames, DataOperationType operationType) throws TException {
    AddDynamicPartitions adp = new AddDynamicPartitions(txnId, writeId, dbName, tableName, partNames);
    adp.setOperationType(operationType);
    client.add_dynamic_partitions(adp);
  }

  @Override
  public void insertTable(Table table, boolean overwrite) throws MetaException {
    boolean failed = true;
    HiveMetaHook hook = getHook(table);
    if (hook == null || !(hook instanceof DefaultHiveMetaHook)) {
      return;
    }
    DefaultHiveMetaHook hiveMetaHook = (DefaultHiveMetaHook) hook;
    try {
      hiveMetaHook.commitInsertTable(table, overwrite);
      failed = false;
    } finally {
      if (failed) {
        hiveMetaHook.rollbackInsertTable(table, overwrite);
      }
    }
  }

  @Override
  public long getLatestTxnIdInConflict(long txnId) throws TException {
    return client.get_latest_txnid_in_conflict(txnId);
  }

  @InterfaceAudience.LimitedPrivate({"HCatalog"})
  @Override
  public NotificationEventResponse getNextNotification(long lastEventId, int maxEvents,
                                                       NotificationFilter filter) throws TException {
    NotificationEventRequest rqst = new NotificationEventRequest(lastEventId);
    rqst.setMaxEvents(maxEvents);
    NotificationEventResponse rsp = client.get_next_notification(rqst);
    LOG.debug("Got back {} events", rsp!= null ? rsp.getEventsSize() : 0);
    NotificationEventResponse filtered = new NotificationEventResponse();
    if (rsp != null && rsp.getEvents() != null) {
      long nextEventId = lastEventId + 1;
      long prevEventId = lastEventId;
      for (NotificationEvent e : rsp.getEvents()) {
        LOG.debug("Got event with id : {}", e.getEventId());
        if (e.getEventId() != nextEventId) {
          if (e.getEventId() == prevEventId) {
            LOG.error("NOTIFICATION_LOG table has multiple events with the same event Id {}. " +
                    "Something went wrong when inserting notification events.  Bootstrap the system " +
                    "again to get back teh consistent replicated state.", prevEventId);
            throw new IllegalStateException(REPL_EVENTS_WITH_DUPLICATE_ID_IN_METASTORE);
          } else {
            LOG.error("Requested events are found missing in NOTIFICATION_LOG table. Expected: {}, Actual: {}. "
                            + "Probably, cleaner would've cleaned it up. "
                            + "Try setting higher value for hive.metastore.event.db.listener.timetolive. "
                            + "Also, bootstrap the system again to get back the consistent replicated state.",
                    nextEventId, e.getEventId());
            throw new IllegalStateException(REPL_EVENTS_MISSING_IN_METASTORE);
          }
        }
        if ((filter != null) && filter.accept(e)) {
          filtered.addToEvents(e);
        }
        prevEventId = nextEventId;
        nextEventId++;
      }
    }
    return (filter != null) ? filtered : rsp;
  }

  @InterfaceAudience.LimitedPrivate({"HCatalog"})
  @Override
  public CurrentNotificationEventId getCurrentNotificationEventId() throws TException {
    return client.get_current_notificationEventId();
  }

  @InterfaceAudience.LimitedPrivate({"HCatalog"})
  @Override
  public NotificationEventsCountResponse getNotificationEventsCount(NotificationEventsCountRequest rqst)
          throws TException {
    if (!rqst.isSetCatName()) {
      rqst.setCatName(getDefaultCatalog(conf));
    }
    return client.get_notification_events_count(rqst);
  }

  @InterfaceAudience.LimitedPrivate({"Apache Hive, HCatalog"})
  @Override
  public FireEventResponse fireListenerEvent(FireEventRequest rqst) throws TException {
    if (!rqst.isSetCatName()) {
      rqst.setCatName(getDefaultCatalog(conf));
    }
    return client.fire_listener_event(rqst);
  }

  @InterfaceAudience.LimitedPrivate({"Apache Hive, HCatalog"})
  @Override
  public void addWriteNotificationLog(WriteNotificationLogRequest rqst) throws TException {
    client.add_write_notification_log(rqst);
  }

  /**
   * Creates a synchronized wrapper for any {@link IMetaStoreClient}.
   * This may be used by multi-threaded applications until we have
   * fixed all reentrancy bugs.
   *
   * @param client unsynchronized client
   * @return synchronized client
   */
  public static IMetaStoreClient newSynchronizedClient(
      IMetaStoreClient client) {
    return (IMetaStoreClient) Proxy.newProxyInstance(
      HiveMetaStoreClient.class.getClassLoader(),
      new Class[]{IMetaStoreClient.class},
      new SynchronizedHandler(client));
  }

  private static class SynchronizedHandler implements InvocationHandler {
    private final IMetaStoreClient client;

    SynchronizedHandler(IMetaStoreClient client) {
      this.client = client;
    }

    @Override
    public synchronized Object invoke(Object proxy, Method method, Object[] args)
        throws Throwable {
      try {
        return method.invoke(client, args);
      } catch (InvocationTargetException e) {
        throw e.getTargetException();
      }
    }
  }

  @Override
  public void markPartitionForEvent(String db_name, String tbl_name, Map<String, String> partKVs, PartitionEventType eventType)
      throws TException {
    markPartitionForEvent(getDefaultCatalog(conf), db_name, tbl_name, partKVs, eventType);
  }

  @Override
  public void markPartitionForEvent(String catName, String db_name, String tbl_name,
                                    Map<String, String> partKVs,
                                    PartitionEventType eventType) throws TException {
    client.markPartitionForEvent(prependCatalogToDbName(catName, db_name, conf), tbl_name, partKVs,
        eventType);

  }

  @Override
  public boolean isPartitionMarkedForEvent(String db_name, String tbl_name, Map<String, String> partKVs, PartitionEventType eventType)
      throws TException {
    return isPartitionMarkedForEvent(getDefaultCatalog(conf), db_name, tbl_name, partKVs, eventType);
  }

  @Override
  public boolean isPartitionMarkedForEvent(String catName, String db_name, String tbl_name,
                                           Map<String, String> partKVs,
                                           PartitionEventType eventType) throws TException {
    return client.isPartitionMarkedForEvent(prependCatalogToDbName(catName, db_name, conf), tbl_name,
        partKVs, eventType);
  }

  @Override
  public void createFunction(Function func) throws TException {
    if (func == null) {
      throw new MetaException("Function cannot be null.");
    }
    if (!func.isSetCatName()) {
      func.setCatName(getDefaultCatalog(conf));
    }
    client.create_function(func);
  }

  @Override
  public void alterFunction(String dbName, String funcName, Function newFunction)
      throws TException {
    alterFunction(getDefaultCatalog(conf), dbName, funcName, newFunction);
  }

  @Override
  public void alterFunction(String catName, String dbName, String funcName,
                            Function newFunction) throws TException {
    client.alter_function(prependCatalogToDbName(catName, dbName, conf), funcName, newFunction);
  }

  @Override
  public void dropFunction(String dbName, String funcName) throws TException {
    dropFunction(getDefaultCatalog(conf), dbName, funcName);
  }

  @Override
  public void dropFunction(String catName, String dbName, String funcName) throws TException {
    client.drop_function(prependCatalogToDbName(catName, dbName, conf), funcName);
  }

  @Override
  public Function getFunction(String dbName, String funcName) throws TException {
    return getFunction(getDefaultCatalog(conf), dbName, funcName);
  }

  @Override
  public Function getFunction(String catName, String dbName, String funcName) throws TException {
    return deepCopy(client.get_function(prependCatalogToDbName(catName, dbName, conf), funcName));
  }

  @Override
  public List<String> getFunctions(String dbName, String pattern) throws TException {
    return getFunctions(getDefaultCatalog(conf), dbName, pattern);
  }

  @Override
  public List<String> getFunctions(String catName, String dbName, String pattern) throws TException {
    return client.get_functions(prependCatalogToDbName(catName, dbName, conf), pattern);
  }

  @Override
  public GetAllFunctionsResponse getAllFunctions() throws TException {
    return client.get_all_functions();
  }

  protected void create_table_with_environment_context(Table tbl, EnvironmentContext envContext)
      throws AlreadyExistsException, InvalidObjectException,
      MetaException, NoSuchObjectException, TException {
    CreateTableRequest request = new CreateTableRequest(tbl);
    if (envContext != null) {
      request.setEnvContext(envContext);
    }

    if (processorCapabilities != null) {
      request.setProcessorCapabilities(new ArrayList<String>(Arrays.asList(processorCapabilities)));
      request.setProcessorIdentifier(processorIdentifier);
    }

    client.create_table_req(request);
}

  protected void drop_table_with_environment_context(String catName, String dbname, String name,
      boolean deleteData, EnvironmentContext envContext) throws TException {
    client.drop_table_with_environment_context(prependCatalogToDbName(catName, dbname, conf),
        name, deleteData, envContext);
  }

  @Override
  public AggrStats getAggrColStatsFor(String dbName, String tblName,
    List<String> colNames, List<String> partNames, String engine) throws NoSuchObjectException, MetaException, TException {
    return getAggrColStatsFor(getDefaultCatalog(conf), dbName, tblName, colNames, partNames, engine);
  }

  @Override
  public AggrStats getAggrColStatsFor(String catName, String dbName, String tblName,
      List<String> colNames, List<String> partNames, String engine) throws TException {
    long t1 = System.currentTimeMillis();

    try {
      if (colNames.isEmpty() || partNames.isEmpty()) {
        LOG.debug("Columns is empty or partNames is empty : Short-circuiting stats eval on client side.");
        return new AggrStats(new ArrayList<>(), 0); // Nothing to aggregate
      }
      PartitionsStatsRequest req = new PartitionsStatsRequest(dbName, tblName, colNames, partNames, engine);
      req.setCatName(catName);
      req.setValidWriteIdList(getValidWriteIdList(dbName, tblName));

      return getAggrStatsForInternal(req);
    } finally {
      long diff = System.currentTimeMillis() - t1;
      if (LOG.isDebugEnabled()) {
        LOG.debug("class={}, method={}, duration={}, comments={}", CLASS_NAME, "getAggrColStatsFor",
            diff, "HMS client");
      }
    }
  }

  @Override
  public Iterable<Entry<Long, ByteBuffer>> getFileMetadata(
      final List<Long> fileIds) throws TException {
    return new MetastoreMapIterable<Long, ByteBuffer>() {
      private int listIndex = 0;
      @Override
      protected Map<Long, ByteBuffer> fetchNextBatch() throws TException {
        if (listIndex == fileIds.size()) {
          return null;
        }
        int endIndex = Math.min(listIndex + fileMetadataBatchSize, fileIds.size());
        List<Long> subList = fileIds.subList(listIndex, endIndex);
        GetFileMetadataResult resp = sendGetFileMetadataReq(subList);
        // TODO: we could remember if it's unsupported and stop sending calls; although, it might
        //       be a bad idea for HS2+standalone metastore that could be updated with support.
        //       Maybe we should just remember this for some time.
        if (!resp.isIsSupported()) {
          return null;
        }
        listIndex = endIndex;
        return resp.getMetadata();
      }
    };
  }

  private GetFileMetadataResult sendGetFileMetadataReq(List<Long> fileIds) throws TException {
    return client.get_file_metadata(new GetFileMetadataRequest(fileIds));
  }

  @Override
  public Iterable<Entry<Long, MetadataPpdResult>> getFileMetadataBySarg(
      final List<Long> fileIds, final ByteBuffer sarg, final boolean doGetFooters)
          throws TException {
    return new MetastoreMapIterable<Long, MetadataPpdResult>() {
      private int listIndex = 0;
      @Override
      protected Map<Long, MetadataPpdResult> fetchNextBatch() throws TException {
        if (listIndex == fileIds.size()) {
          return null;
        }
        int endIndex = Math.min(listIndex + fileMetadataBatchSize, fileIds.size());
        List<Long> subList = fileIds.subList(listIndex, endIndex);
        GetFileMetadataByExprResult resp = sendGetFileMetadataBySargReq(
            sarg, subList, doGetFooters);
        if (!resp.isIsSupported()) {
          return null;
        }
        listIndex = endIndex;
        return resp.getMetadata();
      }
    };
  }

  private GetFileMetadataByExprResult sendGetFileMetadataBySargReq(
      ByteBuffer sarg, List<Long> fileIds, boolean doGetFooters) throws TException {
    GetFileMetadataByExprRequest req = new GetFileMetadataByExprRequest(fileIds, sarg);
    req.setDoGetFooters(doGetFooters); // No need to get footers
    return client.get_file_metadata_by_expr(req);
  }

  public static abstract class MetastoreMapIterable<K, V>
    implements Iterable<Entry<K, V>>, Iterator<Entry<K, V>> {
    private Iterator<Entry<K, V>> currentIter;

    protected abstract Map<K, V> fetchNextBatch() throws TException;

    @Override
    public Iterator<Entry<K, V>> iterator() {
      return this;
    }

    @Override
    public boolean hasNext() {
      ensureCurrentBatch();
      return currentIter != null;
    }

    private void ensureCurrentBatch() {
      if (currentIter != null && currentIter.hasNext()) {
        return;
      }
      currentIter = null;
      Map<K, V> currentBatch;
      do {
        try {
          currentBatch = fetchNextBatch();
        } catch (TException ex) {
          throw new RuntimeException(ex);
        }
        if (currentBatch == null)
         {
          return; // No more data.
        }
      } while (currentBatch.isEmpty());
      currentIter = currentBatch.entrySet().iterator();
    }

    @Override
    public Entry<K, V> next() {
      ensureCurrentBatch();
      if (currentIter == null) {
        throw new NoSuchElementException();
      }
      return currentIter.next();
    }

    @Override
    public void remove() {
      throw new UnsupportedOperationException();
    }
  }

  @Override
  public void clearFileMetadata(List<Long> fileIds) throws TException {
    ClearFileMetadataRequest req = new ClearFileMetadataRequest();
    req.setFileIds(fileIds);
    client.clear_file_metadata(req);
  }

  @Override
  public void putFileMetadata(List<Long> fileIds, List<ByteBuffer> metadata) throws TException {
    PutFileMetadataRequest req = new PutFileMetadataRequest();
    req.setFileIds(fileIds);
    req.setMetadata(metadata);
    client.put_file_metadata(req);
  }

  @Override
  public boolean isSameConfObj(Configuration c) {
    return conf == c;
  }

  @Override
  public boolean cacheFileMetadata(
      String dbName, String tableName, String partName, boolean allParts) throws TException {
    CacheFileMetadataRequest req = new CacheFileMetadataRequest();
    req.setDbName(dbName);
    req.setTblName(tableName);
    if (partName != null) {
      req.setPartName(partName);
    } else {
      req.setIsAllParts(allParts);
    }
    CacheFileMetadataResult result = client.cache_file_metadata(req);
    return result.isIsSupported();
  }

  @Override
  public String getMetastoreDbUuid() throws TException {
    return client.get_metastore_db_uuid();
  }

  @Override
  public void createResourcePlan(WMResourcePlan resourcePlan, String copyFromName)
      throws InvalidObjectException, MetaException, TException {
    WMCreateResourcePlanRequest request = new WMCreateResourcePlanRequest();
    request.setResourcePlan(resourcePlan);
    request.setCopyFrom(copyFromName);
    client.create_resource_plan(request);
  }

  @Override
  public WMFullResourcePlan getResourcePlan(String resourcePlanName, String ns)
      throws NoSuchObjectException, MetaException, TException {
    WMGetResourcePlanRequest request = new WMGetResourcePlanRequest();
    request.setResourcePlanName(resourcePlanName);
    request.setNs(ns);
    return client.get_resource_plan(request).getResourcePlan();
  }

  @Override
  public List<WMResourcePlan> getAllResourcePlans(String ns)
      throws NoSuchObjectException, MetaException, TException {
    WMGetAllResourcePlanRequest request = new WMGetAllResourcePlanRequest();
    request.setNs(ns);
    return client.get_all_resource_plans(request).getResourcePlans();
  }

  @Override
  public void dropResourcePlan(String resourcePlanName, String ns)
      throws NoSuchObjectException, MetaException, TException {
    WMDropResourcePlanRequest request = new WMDropResourcePlanRequest();
    request.setResourcePlanName(resourcePlanName);
    request.setNs(ns);
    client.drop_resource_plan(request);
  }

  @Override
  public WMFullResourcePlan alterResourcePlan(String resourcePlanName, String ns,
      WMNullableResourcePlan resourcePlan,
      boolean canActivateDisabled, boolean isForceDeactivate, boolean isReplace)
      throws NoSuchObjectException, InvalidObjectException, MetaException, TException {
    WMAlterResourcePlanRequest request = new WMAlterResourcePlanRequest();
    request.setResourcePlanName(resourcePlanName);
    request.setNs(ns);
    request.setResourcePlan(resourcePlan);
    request.setIsEnableAndActivate(canActivateDisabled);
    request.setIsForceDeactivate(isForceDeactivate);
    request.setIsReplace(isReplace);
    WMAlterResourcePlanResponse resp = client.alter_resource_plan(request);
    return resp.isSetFullResourcePlan() ? resp.getFullResourcePlan() : null;
  }

  @Override
  public WMFullResourcePlan getActiveResourcePlan(String ns) throws MetaException, TException {
    WMGetActiveResourcePlanRequest request = new WMGetActiveResourcePlanRequest();
    request.setNs(ns);
    return client.get_active_resource_plan(request).getResourcePlan();
  }

  @Override
  public WMValidateResourcePlanResponse validateResourcePlan(String resourcePlanName, String ns)
      throws NoSuchObjectException, InvalidObjectException, MetaException, TException {
    WMValidateResourcePlanRequest request = new WMValidateResourcePlanRequest();
    request.setResourcePlanName(resourcePlanName);
    request.setNs(ns);
    return client.validate_resource_plan(request);
  }

  @Override
  public void createWMTrigger(WMTrigger trigger)
      throws InvalidObjectException, MetaException, TException {
    WMCreateTriggerRequest request = new WMCreateTriggerRequest();
    request.setTrigger(trigger);
    client.create_wm_trigger(request);
  }

  @Override
  public void alterWMTrigger(WMTrigger trigger)
      throws NoSuchObjectException, InvalidObjectException, MetaException, TException {
    WMAlterTriggerRequest request = new WMAlterTriggerRequest();
    request.setTrigger(trigger);
    client.alter_wm_trigger(request);
  }

  @Override
  public void dropWMTrigger(String resourcePlanName, String triggerName, String ns)
      throws NoSuchObjectException, MetaException, TException {
    WMDropTriggerRequest request = new WMDropTriggerRequest();
    request.setResourcePlanName(resourcePlanName);
    request.setTriggerName(triggerName);
    request.setNs(ns);
    client.drop_wm_trigger(request);
  }

  @Override
  public List<WMTrigger> getTriggersForResourcePlan(String resourcePlan, String ns)
      throws NoSuchObjectException, MetaException, TException {
    WMGetTriggersForResourePlanRequest request = new WMGetTriggersForResourePlanRequest();
    request.setResourcePlanName(resourcePlan);
    request.setNs(ns);
    return client.get_triggers_for_resourceplan(request).getTriggers();
  }

  @Override
  public void createWMPool(WMPool pool)
      throws NoSuchObjectException, InvalidObjectException, MetaException, TException {
    WMCreatePoolRequest request = new WMCreatePoolRequest();
    request.setPool(pool);
    client.create_wm_pool(request);
  }

  @Override
  public void alterWMPool(WMNullablePool pool, String poolPath)
      throws NoSuchObjectException, InvalidObjectException, MetaException, TException {
    WMAlterPoolRequest request = new WMAlterPoolRequest();
    request.setPool(pool);
    request.setPoolPath(poolPath);
    client.alter_wm_pool(request);
  }

  @Override
  public void dropWMPool(String resourcePlanName, String poolPath, String ns)
      throws NoSuchObjectException, MetaException, TException {
    WMDropPoolRequest request = new WMDropPoolRequest();
    request.setResourcePlanName(resourcePlanName);
    request.setPoolPath(poolPath);
    request.setNs(ns);
    client.drop_wm_pool(request);
  }

  @Override
  public void createOrUpdateWMMapping(WMMapping mapping, boolean isUpdate)
      throws NoSuchObjectException, InvalidObjectException, MetaException, TException {
    WMCreateOrUpdateMappingRequest request = new WMCreateOrUpdateMappingRequest();
    request.setMapping(mapping);
    request.setUpdate(isUpdate);
    client.create_or_update_wm_mapping(request);
  }

  @Override
  public void dropWMMapping(WMMapping mapping)
      throws NoSuchObjectException, MetaException, TException {
    WMDropMappingRequest request = new WMDropMappingRequest();
    request.setMapping(mapping);
    client.drop_wm_mapping(request);
  }

  @Override
  public void createOrDropTriggerToPoolMapping(String resourcePlanName, String triggerName,
      String poolPath, boolean shouldDrop, String ns) throws AlreadyExistsException, NoSuchObjectException,
      InvalidObjectException, MetaException, TException {
    WMCreateOrDropTriggerToPoolMappingRequest request = new WMCreateOrDropTriggerToPoolMappingRequest();
    request.setResourcePlanName(resourcePlanName);
    request.setTriggerName(triggerName);
    request.setPoolPath(poolPath);
    request.setDrop(shouldDrop);
    request.setNs(ns);
    client.create_or_drop_wm_trigger_to_pool_mapping(request);
  }

  @Override
  public void createISchema(ISchema schema) throws TException {
    if (!schema.isSetCatName()) {
      schema.setCatName(getDefaultCatalog(conf));
    }
    client.create_ischema(schema);
  }

  @Override
  public void alterISchema(String catName, String dbName, String schemaName, ISchema newSchema) throws TException {
    client.alter_ischema(new AlterISchemaRequest(new ISchemaName(catName, dbName, schemaName), newSchema));
  }

  @Override
  public ISchema getISchema(String catName, String dbName, String name) throws TException {
    return client.get_ischema(new ISchemaName(catName, dbName, name));
  }

  @Override
  public void dropISchema(String catName, String dbName, String name) throws TException {
    client.drop_ischema(new ISchemaName(catName, dbName, name));
  }

  @Override
  public void addSchemaVersion(SchemaVersion schemaVersion) throws TException {
    if (!schemaVersion.getSchema().isSetCatName()) {
      schemaVersion.getSchema().setCatName(getDefaultCatalog(conf));
    }
    client.add_schema_version(schemaVersion);
  }

  @Override
  public SchemaVersion getSchemaVersion(String catName, String dbName, String schemaName, int version) throws TException {
    return client.get_schema_version(new SchemaVersionDescriptor(new ISchemaName(catName, dbName, schemaName), version));
  }

  @Override
  public SchemaVersion getSchemaLatestVersion(String catName, String dbName, String schemaName) throws TException {
    return client.get_schema_latest_version(new ISchemaName(catName, dbName, schemaName));
  }

  @Override
  public List<SchemaVersion> getSchemaAllVersions(String catName, String dbName, String schemaName) throws TException {
    return client.get_schema_all_versions(new ISchemaName(catName, dbName, schemaName));
  }

  @Override
  public void dropSchemaVersion(String catName, String dbName, String schemaName, int version) throws TException {
    client.drop_schema_version(new SchemaVersionDescriptor(new ISchemaName(catName, dbName, schemaName), version));
  }

  @Override
  public FindSchemasByColsResp getSchemaByCols(FindSchemasByColsRqst rqst) throws TException {
    return client.get_schemas_by_cols(rqst);
  }

  @Override
  public void mapSchemaVersionToSerde(String catName, String dbName, String schemaName, int version, String serdeName)
      throws TException {
    client.map_schema_version_to_serde(new MapSchemaVersionToSerdeRequest(
        new SchemaVersionDescriptor(new ISchemaName(catName, dbName, schemaName), version), serdeName));
  }

  @Override
  public void setSchemaVersionState(String catName, String dbName, String schemaName, int version, SchemaVersionState state)
      throws TException {
    client.set_schema_version_state(new SetSchemaVersionStateRequest(new SchemaVersionDescriptor(
        new ISchemaName(catName, dbName, schemaName), version), state));
  }

  @Override
  public void addSerDe(SerDeInfo serDeInfo) throws TException {
    client.add_serde(serDeInfo);
  }

  @Override
  public SerDeInfo getSerDe(String serDeName) throws TException {
    return client.get_serde(new GetSerdeRequest(serDeName));
  }

  /**
   * This method is called to get the ValidWriteIdList in order to send the same in HMS get_* APIs,
   * if the validWriteIdList is not explicitly passed (as a method argument) to the HMS APIs.
   * This method returns the ValidWriteIdList based on the VALID_TABLES_WRITEIDS_KEY key.
   * Since, VALID_TABLES_WRITEIDS_KEY is set during the lock acquisition phase after query compilation
   * ( DriverTxnHandler.acquireLocks -> recordValidWriteIds -> setValidWriteIds ),
   * this only covers a subset of cases, where we invoke get_* APIs after query compilation,
   * if the validWriteIdList is not explicitly passed (as a method argument) to the HMS APIs.
   */
  protected String getValidWriteIdList(String dbName, String tblName) {
    if (conf.get(ValidTxnWriteIdList.VALID_TABLES_WRITEIDS_KEY) == null) {
      return null;
    }

    ValidTxnWriteIdList validTxnWriteIdList = new ValidTxnWriteIdList(
        conf.get(ValidTxnWriteIdList.VALID_TABLES_WRITEIDS_KEY));
    ValidWriteIdList writeIdList = validTxnWriteIdList.getTableValidWriteIdList(
        TableName.getDbTable(dbName, tblName));
    return writeIdList!=null?writeIdList.toString():null;
  }

  private short shrinkMaxtoShort(int max) {
    if (max < 0) {
      return -1;
    } else if (max <= Short.MAX_VALUE) {
      return (short)max;
    } else {
      return Short.MAX_VALUE;
    }
  }

  @Override
  public LockResponse lockMaterializationRebuild(String dbName, String tableName, long txnId) throws TException {
    return client.get_lock_materialization_rebuild(dbName, tableName, txnId);
  }

  @Override
  public boolean heartbeatLockMaterializationRebuild(String dbName, String tableName, long txnId) throws TException {
    return client.heartbeat_lock_materialization_rebuild(dbName, tableName, txnId);
  }

  @Override
  public void addRuntimeStat(RuntimeStat stat) throws TException {
    client.add_runtime_stats(stat);
  }

  @Override
  public List<RuntimeStat> getRuntimeStats(int maxWeight, int maxCreateTime) throws TException {
    GetRuntimeStatsRequest req = new GetRuntimeStatsRequest();
    req.setMaxWeight(maxWeight);
    req.setMaxCreateTime(maxCreateTime);
    return client.get_runtime_stats(req);
  }

  @Override
  public GetPartitionsResponse getPartitionsWithSpecs(GetPartitionsRequest request)
      throws TException {
    if (processorCapabilities != null)
      request.setProcessorCapabilities(new ArrayList<String>(Arrays.asList(processorCapabilities)));
    if (processorIdentifier != null)
      request.setProcessorIdentifier(processorIdentifier);
    return client.get_partitions_with_specs(request);
  }

  @Override
  public OptionalCompactionInfoStruct findNextCompact(String workerId) throws MetaException, TException {
    return client.find_next_compact(workerId);
  }

  @Override
  public void updateCompactorState(CompactionInfoStruct cr, long txnId) throws TException {
    client.update_compactor_state(cr, txnId);
  }

  @Override
  public List<String> findColumnsWithStats(CompactionInfoStruct cr) throws TException {
    return client.find_columns_with_stats(cr);
  }

  @Override
  public void markCleaned(CompactionInfoStruct cr) throws MetaException, TException {
    client.mark_cleaned(cr);
  }

  @Override
  public void markCompacted(CompactionInfoStruct cr) throws MetaException, TException {
    client.mark_compacted(cr);
  }

  @Override
  public void markFailed(CompactionInfoStruct cr) throws MetaException, TException {
    client.mark_failed(cr);
  }

  @Override
  public void setHadoopJobid(String jobId, long cqId) throws MetaException, TException {
    client.set_hadoop_jobid(jobId, cqId);
  }

  @Override
  public String getServerVersion() throws TException {
    return client.getVersion();
  }

  @Override
  public ScheduledQuery getScheduledQuery(ScheduledQueryKey scheduleKey) throws TException {
    return client.get_scheduled_query(scheduleKey);
  }

  @Override
  public void scheduledQueryProgress(ScheduledQueryProgressInfo info) throws TException {
    client.scheduled_query_progress(info);
  }

  @Override
  public ScheduledQueryPollResponse scheduledQueryPoll(ScheduledQueryPollRequest request)
      throws MetaException, TException {
    return client.scheduled_query_poll(request);
  }

  @Override
  public void scheduledQueryMaintenance(ScheduledQueryMaintenanceRequest request) throws MetaException, TException {
    client.scheduled_query_maintenance(request);
  }

  @Override
  public void addReplicationMetrics(ReplicationMetricList replicationMetricList) throws MetaException, TException {
    client.add_replication_metrics(replicationMetricList);
  }

  @Override
  public ReplicationMetricList getReplicationMetrics(GetReplicationMetricsRequest
                                                         replicationMetricsRequest) throws MetaException, TException {
    return client.get_replication_metrics(replicationMetricsRequest);
  }

  @Override
  public void createStoredProcedure(StoredProcedure proc) throws NoSuchObjectException, MetaException, TException {
    client.create_stored_procedure(proc);
  }

  @Override
  public StoredProcedure getStoredProcedure(StoredProcedureRequest request) throws MetaException, NoSuchObjectException, TException {
    return client.get_stored_procedure(request);
  }

  @Override
  public void dropStoredProcedure(StoredProcedureRequest request) throws MetaException, NoSuchObjectException, TException {
    client.drop_stored_procedure(request);
  }

  @Override
  public List<String> getAllStoredProcedures(ListStoredProcedureRequest request) throws MetaException, TException {
    return client.get_all_stored_procedures(request);
  }

<<<<<<< HEAD
=======
  /**
   * Builder for the GetProjectionsSpec. This is a projection specification for partitions returned from the HMS.
   */
  public static class GetPartitionProjectionsSpecBuilder {

    private List<String> partitionList = null;
    private String includePartitionPattern = null;
    private String excludePartitionPattern = null;

    public void setPartitionList(List<String> partitionList) {
      this.partitionList = partitionList;
    }

    public void setIncludePartitionPattern(String includePartitionPattern) {
      this.includePartitionPattern = includePartitionPattern;
    }

    public void setExcludePartitionPattern(String excludePartitionPattern) {
      this.excludePartitionPattern = excludePartitionPattern;
    }

    public GetProjectionsSpec build() {
      return new GetProjectionsSpec(partitionList, includePartitionPattern, excludePartitionPattern);
    }
  }

  /**
   * Builder for the GetProjectionsSpec. This is a projection specification for tables returned from the HMS.
   */
  public static class GetTableProjectionsSpecBuilder {

    private List<String> columnList = null;
    private String includeColumnPattern = null;
    private String excludeColumnPattern = null;

    public void setColumnList(List<String> columnList) {
      this.columnList = columnList;
    }

    public void setIncludeColumnPattern(String includeColumnPattern) {
      this.includeColumnPattern = includeColumnPattern;
    }

    public void setExcludeColumnPattern(String excludeColumnPattern) {
      this.excludeColumnPattern = excludeColumnPattern;
    }

    public GetProjectionsSpec build() {
      return new GetProjectionsSpec(columnList, includeColumnPattern, excludeColumnPattern);
    }
  }

>>>>>>> 5e96b14a
  /**
  * Builder for requiredFields bitmask to be sent via GetTablesExtRequest
  */
   public static class GetTablesRequestBuilder {
    private int requestedFields = 0x0;
    final static GetTablesExtRequestFields defValue = GetTablesExtRequestFields.ALL;

    public GetTablesRequestBuilder() {
    }

    public GetTablesRequestBuilder with(GetTablesExtRequestFields type) {
      switch (type) {
      case ALL :
          this.requestedFields |= Integer.MAX_VALUE;
          break;
      case PROCESSOR_CAPABILITIES :
          this.requestedFields |= 0x2;
          break;
      case ACCESS_TYPE :
          this.requestedFields |= 0x1;
          break;
      default:
          this.requestedFields |= Integer.MAX_VALUE;
          break;
      }
      return this;
    }

    public int bitValue() {
      return this.requestedFields;
    }

    public static int defaultValue() {
      return new GetTablesRequestBuilder().with(defValue).bitValue();
    }
  }

  /**
   * Builder for building table capabilities to be includes in TBLPROPERTIES
   * during createTable
   */
   public static class TableCapabilityBuilder {
    private String capabilitiesString = null;
    public static final String KEY_CAPABILITIES = "OBJCAPABILITIES";

    public TableCapabilityBuilder() {
      capabilitiesString = "";
    }

    public TableCapabilityBuilder add(String skill) {
      if (skill != null) {
        capabilitiesString += skill + ",";
      }
      return this;
    }

    public String build() {
      return this.capabilitiesString.substring(0, capabilitiesString.length() - 1);
    }

    public String getDBValue() {
      return KEY_CAPABILITIES + "=" + build();
    }

    public static String getKey() {
      return KEY_CAPABILITIES;
    }
  }
}<|MERGE_RESOLUTION|>--- conflicted
+++ resolved
@@ -4669,8 +4669,6 @@
     return client.get_all_stored_procedures(request);
   }
 
-<<<<<<< HEAD
-=======
   /**
    * Builder for the GetProjectionsSpec. This is a projection specification for partitions returned from the HMS.
    */
@@ -4723,7 +4721,6 @@
     }
   }
 
->>>>>>> 5e96b14a
   /**
   * Builder for requiredFields bitmask to be sent via GetTablesExtRequest
   */
